# scqubits: superconducting qubits in Python
#
# This file is part of scqubits: a Python package for superconducting qubits,
# Quantum 5, 583 (2021). https://quantum-journal.org/papers/q-2021-11-17-583/
#
#     Copyright (c) 2019 and later, Jens Koch and Peter Groszkowski
#     All rights reserved.
#
#     This source code is licensed under the BSD-style license found in the
#     LICENSE file in the root directory of this source tree.
"""scqubits is an open-source Python library for simulating superconducting qubits.
It is meant to give the user a convenient way to obtain energy spectra of common
superconducting qubits, plot energy levels as a function of external parameters,
calculate matrix elements etc. The library further provides an interface to QuTiP,
making it easy to work with composite Hilbert spaces consisting of coupled
superconducting qubits and harmonic modes. Internally, numerics within scqubits is
carried out with the help of Numpy and Scipy; plotting capabilities rely on
Matplotlib."""
#######################################################################################


import warnings

from scqubits import settings

# core
from scqubits.core.central_dispatch import CentralDispatch
from scqubits.core.cos2phi_qubit import Cos2PhiQubit
from scqubits.core.discretization import Grid1d
from scqubits.core.diag import DIAG_METHODS
from scqubits.core.flux_qubit import FluxQubit
from scqubits.core.fluxonium import Fluxonium
from scqubits.core.generic_qubit import GenericQubit
from scqubits.core.hilbert_space import (
    HilbertSpace,
    InteractionTerm,
    InteractionTermStr,
)
from scqubits.core.noise import calc_therm_ratio
from scqubits.core.oscillator import KerrOscillator, Oscillator
from scqubits.core.param_sweep import ParameterSweep
from scqubits.core.storage import DataStore, SpectrumData
from scqubits.core.transmon import Transmon, TunableTransmon
from scqubits.core.units import (
    from_standard_units,
    get_units,
    get_units_time_label,
    set_units,
    show_supported_units,
    to_standard_units,
)
from scqubits.core.zeropi import ZeroPi
from scqubits.core.zeropi_full import FullZeroPi

# file IO
from scqubits.io_utils.fileio import read, write

# diagonalization
import scqubits.core.diag as diag
from scqubits.core.diag import (
    DIAG_METHODS,
)

# Import of custom-circuit modules needs to take place after other imports to
# avoid circular import issues
from scqubits.core.circuit import Circuit
from scqubits.core.circuit_utils import truncation_template
from scqubits.core.symbolic_circuit import SymbolicCircuit


# GUI
try:
    from scqubits.explorer.explorer_widget import Explorer
    from scqubits.ui.gui import GUI
except (ImportError, NameError):

    def Explorer(*args, **kwargs):
        warnings.warn(
            "scqubits: could not create Explorer - did you install the optional dependency ipyvuetify?"
        )

    def GUI(*args, **kwargs):
        warnings.warn(
            "scqubits: could not create GUI - did you install the optional dependency ipyvuetify?"
        )


# for showing scqubits info
from scqubits.utils.misc import about, cite

# spectrum utils
from scqubits.utils.spectrum_utils import identity_wrap

# version
try:
    from scqubits.version import version as __version__
except ImportError:
    __version__ = "???"
    warnings.warn(
        "scqubits: missing version information - did scqubits install correctly?",
        ImportWarning,
    )

# build a public API list by finding all names not starting with underscore
import scqubits as _scq
from scqubits.utils.misc import inspect_public_API as _inspect_public_API
<<<<<<< HEAD
__all__ = _inspect_public_API(
    _scq, 
    public_names = ["__version__",],
    private_names = ["utils", "ui", "warnings",],
=======

__all__ = _inspect_public_API(
    _scq,
    public_names=[
        "__version__",
    ],
    private_names=["utils", "ui", "warnings", "io_utils", "version"],
>>>>>>> 2f3ba5f8
)<|MERGE_RESOLUTION|>--- conflicted
+++ resolved
@@ -104,12 +104,6 @@
 # build a public API list by finding all names not starting with underscore
 import scqubits as _scq
 from scqubits.utils.misc import inspect_public_API as _inspect_public_API
-<<<<<<< HEAD
-__all__ = _inspect_public_API(
-    _scq, 
-    public_names = ["__version__",],
-    private_names = ["utils", "ui", "warnings",],
-=======
 
 __all__ = _inspect_public_API(
     _scq,
@@ -117,5 +111,4 @@
         "__version__",
     ],
     private_names=["utils", "ui", "warnings", "io_utils", "version"],
->>>>>>> 2f3ba5f8
 )