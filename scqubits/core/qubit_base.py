# qubit_base.py
#
# This file is part of scqubits.
#
#    Copyright (c) 2019 and later, Jens Koch and Peter Groszkowski
#    All rights reserved.
#
#    This source code is licensed under the BSD-style license found in the
#    LICENSE file in the root directory of this source tree.
############################################################################
"""
Provides the base classes for qubits
"""

import functools
import inspect

from abc import ABC, ABCMeta, abstractmethod
from typing import Any, Dict, Iterable, List, Tuple, Union

import matplotlib.pyplot as plt
import numpy as np
import scipy as sp

from matplotlib.axes import Axes
from matplotlib.figure import Figure
from numpy import ndarray

import scqubits.core.constants as constants
import scqubits.core.units as units
import scqubits.settings as settings
import scqubits.ui.qubit_widget as ui
import scqubits.utils.plotting as plot

from scqubits.core.central_dispatch import DispatchClient
from scqubits.core.discretization import Grid1d
from scqubits.core.storage import DataStore, SpectrumData
from scqubits.settings import IN_IPYTHON
from scqubits.utils.cpu_switch import get_map_method
from scqubits.utils.misc import InfoBar, drop_private_keys, process_which
from scqubits.utils.plot_defaults import set_wavefunction_scaling
from scqubits.utils.spectrum_utils import (
    get_matrixelement_table,
    order_eigensystem,
    recast_esys_mapdata,
    standardize_sign,
)

if IN_IPYTHON:
    from tqdm.notebook import tqdm
else:
    from tqdm import tqdm


# —Generic quantum system container and Qubit base class——————————————————————————————



class QuantumSystem(DispatchClient, ABC):
    """Generic quantum system class"""

    truncated_dim: int
    _init_params: List[str]
    _image_filename: str
    _evec_dtype: type
    _sys_type: str

    # To facilitate warnings in set_units, introduce a counter keeping track of the
    # number of QuantumSystem instances
    _quantumsystem_counter: int = 0

    subclasses: List[ABCMeta] = []

    def __new__(cls, *args, **kwargs) -> "QuantumSystem":
        QuantumSystem._quantumsystem_counter += 1
        return super().__new__(cls)

    def __del__(self) -> None:
        # The following if clause mitigates an issue where upon program exit calls to
        # this destructor fail because `QuantumSystem` is of NoneType. (Upon program
        # exit, does the class itself get deleted before class instances are calling
        # their destructor?)
        try:
            QuantumSystem._quantumsystem_counter -= 1
        except (NameError, AttributeError):
            pass

    def __init_subclass__(cls):
        """Used to register all non-abstract subclasses as a list in
        `QuantumSystem.subclasses`. """
        super().__init_subclass__()
        if not inspect.isabstract(cls):
            cls.subclasses.append(cls)

    def __repr__(self) -> str:
        if hasattr(self, "_init_params"):
            init_names = self._init_params
        else:
            init_names = list(inspect.signature(self.__init__).parameters.keys())[1:]  # type: ignore
        init_dict = {name: getattr(self, name) for name in init_names}
        return type(self).__name__ + f"(**{init_dict!r})"

    def __str__(self) -> str:
        indent_length = 20
        name_prepend = self._sys_type.ljust(indent_length, "-") + "|\n"

        output = ""
<<<<<<< HEAD
        # for param_name, param_val in drop_private_keys(self.__dict__).items():
        #     output += "{0}| {1}: {2}\n".format(' ' * indent_length, str(param_name), str(param_val))
=======
>>>>>>> 9d6e33af
        for param_name in self.default_params().keys():
            output += "{0}| {1}: {2}\n".format(
                " " * indent_length, str(param_name), str(getattr(self, param_name))
            )
        output += "{0}|\n".format(" " * indent_length)
        output += "{0}| dim: {1}\n".format(" " * indent_length, str(self.hilbertdim()))

        return name_prepend + output

    def __eq__(self, other: Any):
        if not isinstance(other, type(self)):
            return False
        return self.__dict__ == other.__dict__

    def __hash__(self):
        return super().__hash__()

    def get_initdata(self) -> Dict[str, Any]:
        """Returns dict appropriate for creating/initializing a new Serializable
        object. """
        return {name: getattr(self, name) for name in self._init_params}

    @abstractmethod
    def hilbertdim(self) -> int:
        """Returns dimension of Hilbert space"""

    @classmethod
    def create(cls) -> "QuantumSystem":
        """Use ipywidgets to create a new class instance"""
        init_params = cls.default_params()
        instance = cls(**init_params)
        instance.widget()
        return instance

    def widget(self, params: Dict[str, Any] = None):
        """Use ipywidgets to modify parameters of class instance"""
        init_params = params or self.get_initdata()
        ui.create_widget(
            self.set_params, init_params, image_filename=self._image_filename
        )

    @staticmethod
    @abstractmethod
    def default_params():
        """Return dictionary with default parameter values for initialization of
        class instance """

    def set_params(self, **kwargs):
        """
        Set new parameters through the provided dictionary.
        """
        for param_name, param_val in kwargs.items():
            setattr(self, param_name, param_val)

    def supported_noise_channels(self) -> List:
        """
<<<<<<< HEAD
        Returns a list of noise channels this QuantumSystem supports. If none, return an empty list.
=======
        Returns a list of noise channels this QuantumSystem supports. If none,
        return an empty list.
>>>>>>> 9d6e33af
        """
        return []


# —QubitBaseClass———————————————————————————————————————————————————————————————————————————————————————————————————————


class QubitBaseClass(QuantumSystem, ABC):
    """Base class for superconducting qubit objects. Provide general mechanisms and
    routines for plotting spectra, matrix elements, and writing data to files
    """

    # see PEP 526 https://www.python.org/dev/peps/pep-0526/#class-and-instance-variable-annotations
    truncated_dim: int
    _default_grid: Grid1d
    _evec_dtype: type
    _sys_type: str
    _init_params: list

    @abstractmethod
    def hamiltonian(self):
        """Returns the Hamiltonian"""

    def _evals_calc(self, evals_count: int) -> ndarray:
        hamiltonian_mat = self.hamiltonian()
        evals = sp.linalg.eigh(
            hamiltonian_mat, eigvals_only=True, eigvals=(0, evals_count - 1)
        )
        return np.sort(evals)

    def _esys_calc(self, evals_count: int) -> Tuple[ndarray, ndarray]:
        hamiltonian_mat = self.hamiltonian()
        evals, evecs = sp.linalg.eigh(
            hamiltonian_mat, eigvals_only=False, eigvals=(0, evals_count - 1)
        )
        evals, evecs = order_eigensystem(evals, evecs)
        return evals, evecs

    def eigenvals(
        self,
        evals_count: int = 6,
        filename: str = None,
        return_spectrumdata: bool = False,
    ) -> ndarray:
<<<<<<< HEAD
        """Calculates eigenvalues using `scipy.linalg.eigh`, returns numpy array of eigenvalues.
=======
        """Calculates eigenvalues using `scipy.linalg.eigh`, returns numpy array of
        eigenvalues.
>>>>>>> 9d6e33af

        Parameters
        ----------
        evals_count:
            number of desired eigenvalues/eigenstates (default value = 6)
        filename:
            path and filename without suffix, if file output desired
            (default value = None)
        return_spectrumdata:
            if set to true, the returned data is provided as a SpectrumData object
            (default value = False)

        Returns
        -------
            eigenvalues as ndarray or in form of a SpectrumData object
        """
        evals = self._evals_calc(evals_count)
        if filename or return_spectrumdata:
            specdata = SpectrumData(
                energy_table=evals, system_params=self.get_initdata()
            )
        if filename:
            specdata.filewrite(filename)
        return specdata if return_spectrumdata else evals

    def eigensys(
        self,
        evals_count: int = 6,
        filename: str = None,
        return_spectrumdata: bool = False,
    ) -> Tuple[ndarray, ndarray]:
<<<<<<< HEAD
        """Calculates eigenvalues and corresponding eigenvectors using `scipy.linalg.eigh`. Returns
        two numpy arrays containing the eigenvalues and eigenvectors, respectively.
=======
        """Calculates eigenvalues and corresponding eigenvectors using
        `scipy.linalg.eigh`. Returns two numpy arrays containing the eigenvalues and
        eigenvectors, respectively.
>>>>>>> 9d6e33af

        Parameters
        ----------
        evals_count:
            number of desired eigenvalues/eigenstates (default value = 6)
        filename:
            path and filename without suffix, if file output desired
            (default value = None)
        return_spectrumdata:
            if set to true, the returned data is provided as a SpectrumData object
            (default value = False)

        Returns
        -------
            eigenvalues, eigenvectors as numpy arrays or in form of a SpectrumData object
        """
        evals, evecs = self._esys_calc(evals_count)
        if filename or return_spectrumdata:
            specdata = SpectrumData(
                energy_table=evals, system_params=self.get_initdata(), state_table=evecs
            )
        if filename:
            specdata.filewrite(filename)
        return specdata if return_spectrumdata else (evals, evecs)  # type: ignore

    def matrixelement_table(
        self,
        operator: str,
        evecs: ndarray = None,
        evals_count: int = 6,
        filename: str = None,
        return_datastore: bool = False,
    ) -> ndarray:
<<<<<<< HEAD
        """Returns table of matrix elements for `operator` with respect to the eigenstates of the qubit.
        The operator is given as a string matching a class method returning an operator matrix.
        E.g., for an instance `trm` of Transmon,  the matrix element table for the charge operator is given by
        `trm.op_matrixelement_table('n_operator')`.
        When `esys` is set to `None`, the eigensystem is calculated on-the-fly.
=======
        """Returns table of matrix elements for `operator` with respect to the
        eigenstates of the qubit. The operator is given as a string matching a class
        method returning an operator matrix. E.g., for an instance `trm` of Transmon,
         the matrix element table for the charge operator is given by
         `trm.op_matrixelement_table('n_operator')`. When `esys` is set to `None`,
         the eigensystem is calculated on-the-fly.
>>>>>>> 9d6e33af

        Parameters
        ----------
        operator:
            name of class method in string form, returning operator matrix in
            qubit-internal basis.
        evecs:
            if not provided, then the necessary eigenstates are calculated on the fly
        evals_count:
            number of desired matrix elements, starting with ground state
            (default value = 6)
        filename:
            output file name
        return_datastore:
            if set to true, the returned data is provided as a DataStore object
            (default value = False)
        """
        if evecs is None:
            _, evecs = self.eigensys(evals_count=evals_count)
        operator_matrix = getattr(self, operator)()
        table = get_matrixelement_table(operator_matrix, evecs)
        if filename or return_datastore:
            data_store = DataStore(
                system_params=self.get_initdata(), matrixelem_table=table
            )
        if filename:
            data_store.filewrite(filename)
        return data_store if return_datastore else table

    def _esys_for_paramval(
        self, paramval: float, param_name: str, evals_count: int
    ) -> Union[Tuple[ndarray, ndarray], SpectrumData]:
        setattr(self, param_name, paramval)
        return self.eigensys(evals_count)

    def _evals_for_paramval(
        self, paramval: float, param_name: str, evals_count: int
    ) -> ndarray:
        setattr(self, param_name, paramval)
        return self.eigenvals(evals_count)

    def get_spectrum_vs_paramvals(
        self,
        param_name: str,
        param_vals: ndarray,
        evals_count: int = 6,
        subtract_ground: bool = False,
        get_eigenstates: bool = False,
        filename: str = None,
        num_cpus: int = settings.NUM_CPUS,
    ) -> SpectrumData:
<<<<<<< HEAD
        """Calculates eigenvalues/eigenstates for a varying system parameter, given an array of parameter values.
        Returns a `SpectrumData` object with `energy_data[n]` containing eigenvalues calculated for
        parameter value `param_vals[n]`.
=======
        """Calculates eigenvalues/eigenstates for a varying system parameter,
        given an array of parameter values. Returns a `SpectrumData` object with
        `energy_data[n]` containing eigenvalues calculated for parameter value
        `param_vals[n]`.
>>>>>>> 9d6e33af

        Parameters
        ----------
        param_name:
            name of parameter to be varied
        param_vals:
            parameter values to be plugged in
        evals_count:
            number of desired eigenvalues (sorted from smallest to largest)
            (default value = 6)
        subtract_ground:
            if True, eigenvalues are returned relative to the ground state eigenvalue
            (default value = False)
        get_eigenstates:
            return eigenstates along with eigenvalues (default value = False)
        filename:
            file name if direct output to disk is wanted
        num_cpus:
            number of cores to be used for computation
            (default value: settings.NUM_CPUS)
        """
        previous_paramval = getattr(self, param_name)
        tqdm_disable = num_cpus > 1 or settings.PROGRESSBAR_DISABLED

        target_map = get_map_method(num_cpus)
        if not get_eigenstates:
            func = functools.partial(
                self._evals_for_paramval, param_name=param_name, evals_count=evals_count
            )
            with InfoBar(
                "Parallel computation of eigensystems [num_cpus={}]".format(num_cpus),
                num_cpus,
            ):
                eigenvalue_table = list(
                    target_map(
                        func,
                        tqdm(
                            param_vals,
                            desc="Spectral data",
                            leave=False,
                            disable=tqdm_disable,
                        ),
                    )
                )
            eigenvalue_table = np.asarray(eigenvalue_table)
            eigenstate_table = None
        else:
            func = functools.partial(
                self._esys_for_paramval, param_name=param_name, evals_count=evals_count
            )
            with InfoBar(
                "Parallel computation of eigenvalues [num_cpus={}]".format(num_cpus),
                num_cpus,
            ):
<<<<<<< HEAD
                # Note that it is useful here that the outermost eigenstate object is a list,
                # as for certain applications the necessary hilbert space dimension can vary with paramvals
=======
                # Note that it is useful here that the outermost eigenstate object is
                # a list, as for certain applications the necessary hilbert space
                # dimension can vary with paramvals
>>>>>>> 9d6e33af
                eigensystem_mapdata = list(
                    target_map(
                        func,
                        tqdm(
                            param_vals,
                            desc="Spectral data",
                            leave=False,
                            disable=tqdm_disable,
                        ),
                    )
                )
            eigenvalue_table, eigenstate_table = recast_esys_mapdata(
                eigensystem_mapdata
            )

        if subtract_ground:
            for param_index, _ in enumerate(param_vals):
                eigenvalue_table[param_index] -= eigenvalue_table[param_index][0]

        setattr(self, param_name, previous_paramval)
        specdata = SpectrumData(
            eigenvalue_table,
            self.get_initdata(),
            param_name,
            param_vals,
            state_table=eigenstate_table,
        )
        if filename:
            specdata.filewrite(filename)

        return SpectrumData(
            eigenvalue_table,
            self.get_initdata(),
            param_name,
            param_vals,
            state_table=eigenstate_table,
        )

    def get_matelements_vs_paramvals(
        self,
        operator: str,
        param_name: str,
        param_vals: ndarray,
        evals_count: int = 6,
        num_cpus: int = settings.NUM_CPUS,
    ) -> SpectrumData:
<<<<<<< HEAD
        """Calculates matrix elements for a varying system parameter, given an array of parameter values. Returns a
        `SpectrumData` object containing matrix element data, eigenvalue data, and eigenstate data..
=======
        """Calculates matrix elements for a varying system parameter, given an array
        of parameter values. Returns a `SpectrumData` object containing matrix
        element data, eigenvalue data, and eigenstate data..
>>>>>>> 9d6e33af

        Parameters
        ----------
        operator:
            name of class method in string form, returning operator matrix
        param_name:
            name of parameter to be varied
        param_vals:
            parameter values to be plugged in
        evals_count:
            number of desired eigenvalues (sorted from smallest to largest)
            (default value = 6)
        num_cpus:
            number of cores to be used for computation
            (default value: settings.NUM_CPUS)
        """
        spectrumdata = self.get_spectrum_vs_paramvals(
            param_name,
            param_vals,
            evals_count=evals_count,
            get_eigenstates=True,
            num_cpus=num_cpus,
        )
        paramvals_count = len(param_vals)
        matelem_table = np.empty(
            shape=(paramvals_count, evals_count, evals_count), dtype=np.complex_
        )

        for index, paramval in tqdm(
            enumerate(param_vals),
            total=len(param_vals),
            disable=settings.PROGRESSBAR_DISABLED,
            leave=False,
        ):
            evecs = spectrumdata.state_table[index]  # type: ignore
            matelem_table[index] = self.matrixelement_table(
                operator, evecs=evecs, evals_count=evals_count
            )

        spectrumdata.matrixelem_table = matelem_table
        return spectrumdata

    def plot_evals_vs_paramvals(
        self,
        param_name: str,
        param_vals: ndarray,
        evals_count: int = 6,
        subtract_ground: bool = False,
        num_cpus: int = settings.NUM_CPUS,
        **kwargs,
    ) -> Tuple[Figure, Axes]:
<<<<<<< HEAD
        """Generates a simple plot of a set of eigenvalues as a function of one parameter.
        The individual points correspond to the a provided array of parameter values.
=======
        """Generates a simple plot of a set of eigenvalues as a function of one
        parameter. The individual points correspond to the a provided array of
        parameter values.
>>>>>>> 9d6e33af

        Parameters
        ----------
        param_name:
            name of parameter to be varied
        param_vals:
            parameter values to be plugged in
        evals_count:
            number of desired eigenvalues (sorted from smallest to largest)
            (default value = 6)
        subtract_ground:
            whether to subtract ground state energy from all eigenvalues
            (default value = False)
        num_cpus:
            number of cores to be used for computation
            (default value: settings.NUM_CPUS)
        **kwargs:
            standard plotting option (see separate documentation)
        """
        specdata = self.get_spectrum_vs_paramvals(
            param_name,
            param_vals,
            evals_count=evals_count,
            subtract_ground=subtract_ground,
            num_cpus=num_cpus,
        )
        return plot.evals_vs_paramvals(specdata, which=range(evals_count), **kwargs)

    def plot_matrixelements(
        self,
        operator: str,
        evecs: ndarray = None,
        evals_count: int = 6,
        mode: str = "abs",
        show_numbers: bool = False,
        show3d: bool = True,
        **kwargs,
    ) -> Tuple[Figure, Axes]:
<<<<<<< HEAD
        """Plots matrix elements for `operator`, given as a string referring to a class method
        that returns an operator matrix. E.g., for instance `trm` of Transmon, the matrix element plot
        for the charge operator `n` is obtained by `trm.plot_matrixelements('n')`.
        When `esys` is set to None, the eigensystem with `which` eigenvectors is calculated.
=======
        """Plots matrix elements for `operator`, given as a string referring to a
        class method that returns an operator matrix. E.g., for instance `trm` of
        Transmon, the matrix element plot for the charge operator `n` is obtained by
        `trm.plot_matrixelements('n')`. When `esys` is set to None, the eigensystem
        with `which` eigenvectors is calculated.
>>>>>>> 9d6e33af

        Parameters
        ----------
        operator:
            name of class method in string form, returning operator matrix
        evecs:
            eigensystem data of evals, evecs; eigensystem will be calculated if set to
             None (default value = None)
        evals_count:
            number of desired matrix elements, starting with ground state
            (default value = 6)
        mode:
            entry from MODE_FUNC_DICTIONARY, e.g., `'abs'` for absolute value (default)
        show_numbers:
            determines whether matrix element values are printed on top of the plot
            (default: False)
        show3d:
            whether to show a 3d skyscraper plot of the matrix alongside the 2d plot
            (default: True)
        **kwargs:
            standard plotting option (see separate documentation)
        """
        matrixelem_array = self.matrixelement_table(operator, evecs, evals_count)
        if not show3d:
            return plot.matrix2d(
                matrixelem_array, mode=mode, show_numbers=show_numbers, **kwargs
            )
        return plot.matrix(
            matrixelem_array, mode=mode, show_numbers=show_numbers, **kwargs
        )

    def plot_matelem_vs_paramvals(
        self,
        operator: str,
        param_name: str,
        param_vals: ndarray,
        select_elems: Union[int, List[Tuple[int, int]]] = 4,
        mode: str = "abs",
        num_cpus: int = settings.NUM_CPUS,
        **kwargs,
    ) -> Tuple[Figure, Axes]:
<<<<<<< HEAD
        """Generates a simple plot of a set of eigenvalues as a function of one parameter.
        The individual points correspond to the a provided array of parameter values.
=======
        """Generates a simple plot of a set of eigenvalues as a function of one
        parameter. The individual points correspond to the a provided array of
        parameter values.
>>>>>>> 9d6e33af

        Parameters
        ----------
        operator:
            name of class method in string form, returning operator matrix
        param_name:
            name of parameter to be varied
        param_vals:
            parameter values to be plugged in
        select_elems:
            either maximum index of desired matrix elements, or
            list [(i1, i2), (i3, i4), ...] of index tuples
            for specific desired matrix elements (default value = 4)
        mode:
            entry from MODE_FUNC_DICTIONARY, e.g., `'abs'` for absolute value
            (default value = 'abs')
        num_cpus:
            number of cores to be used for computation (default value = 1)
        **kwargs:
            standard plotting option (see separate documentation)
        """
        if isinstance(select_elems, int):
            evals_count = select_elems
        else:
            flattened_list = [index for tupl in select_elems for index in tupl]
            evals_count = max(flattened_list) + 1

        specdata = self.get_matelements_vs_paramvals(
            operator, param_name, param_vals, evals_count=evals_count, num_cpus=num_cpus
        )
        return plot.matelem_vs_paramvals(
            specdata, select_elems=select_elems, mode=mode, **kwargs
        )

    def set_and_return(self, attr_name: str, value: Any) -> "QubitBaseClass":
        """
<<<<<<< HEAD
        Allows to set an attribute after which self is returned. This is useful for doing
        something like example::
=======
        Allows to set an attribute after which self is returned. This is useful for
        doing something like example::
>>>>>>> 9d6e33af

            qubit.set_and_return('flux', 0.23).some_method()

        instead of example::

            qubit.flux=0.23
            qubit.some_method()

        Parameters
        ----------
        attr_name:
            name of class attribute in string form
        value:
            value that the attribute is to be set to

        Returns
        -------
            self
        """
        setattr(self, attr_name, value)
        return self


# —QubitBaseClass1d——————————————————————————————————————————————————————————————————




class QubitBaseClass1d(QubitBaseClass):
    """Base class for superconducting qubit objects with one degree of freedom.
    Provide general mechanisms and routines for plotting spectra, matrix elements,
    and writing data to files.
    """

    # see PEP 526 https://www.python.org/dev/peps/pep-0526/#class-and-instance-variable-annotations
    _default_grid: Grid1d
    _evec_dtype = np.float_

    @abstractmethod
    def potential(self, phi: Union[float, ndarray]) -> Union[float, ndarray]:
        pass

    @abstractmethod
    def wavefunction(self, esys: ndarray, which: int = 0, phi_grid: Grid1d = None):
        pass

<<<<<<< HEAD
    @abstractmethod
    def wavefunction1d_defaults(
        self, mode: str, evals: ndarray, wavefunc_count: int
    ) -> Dict[str, Any]:
        pass

=======
    def wavefunction1d_defaults(
        self, mode: str, evals: ndarray, wavefunc_count: int
    ) -> Dict[str, Any]:
        """Plot defaults for plotting.wavefunction1d.

        Parameters
        ----------
        mode:
            amplitude modifier, needed to give the correct default y label
        evals:
            eigenvalues to include in plot
        wavefunc_count:
            number of wave functions to be plotted
        """
        ylabel = r"$\psi_j(\varphi)$"
        ylabel = constants.MODE_STR_DICT[mode](ylabel)
        ylabel += ",  energy [{}]".format(units.get_units())
        options = {"xlabel": r"$\varphi$", "ylabel": ylabel}
        return options

>>>>>>> 9d6e33af
    def plot_wavefunction(
        self,
        which: Union[int, Iterable[int]] = 0,
        mode: str = "real",
        esys: Tuple[ndarray, ndarray] = None,
        phi_grid: Grid1d = None,
        scaling: float = None,
        **kwargs,
    ) -> Tuple[Figure, Axes]:
<<<<<<< HEAD
        """Plot 1d phase-basis wave function(s). Must be overwritten by higher-dimensional qubits like FluxQubits and
        ZeroPi.
=======
        """Plot 1d phase-basis wave function(s). Must be overwritten by
        higher-dimensional qubits like FluxQubits and ZeroPi.
>>>>>>> 9d6e33af

        Parameters
        ----------
        which:
            single index or tuple/list of integers indexing the wave function(s) to be
            plotted.
            If which is -1, all wavefunctions up to the truncation limit are plotted.
        mode:
            choices as specified in `constants.MODE_FUNC_DICT`
            (default value = 'abs_sqr')
        esys:
            eigenvalues, eigenvectors
        phi_grid:
            used for setting a custom grid for phi; if None use self._default_grid
        scaling:
            custom scaling of wave function amplitude/modulus
        **kwargs:
            standard plotting option (see separate documentation)
        """
        wavefunc_indices = process_which(which, self.truncated_dim)

        if esys is None:
            evals_count = max(wavefunc_indices) + 1
            evals = self.eigenvals(evals_count=evals_count)
        else:
            evals, _ = esys

        energies = evals[list(wavefunc_indices)]

        phi_grid = phi_grid or self._default_grid
        potential_vals = self.potential(phi_grid.make_linspace())

        amplitude_modifier = constants.MODE_FUNC_DICT[mode]
        wavefunctions = []
        for wavefunc_index in wavefunc_indices:
            phi_wavefunc = self.wavefunction(
                esys, which=wavefunc_index, phi_grid=phi_grid
            )
            phi_wavefunc.amplitudes = standardize_sign(phi_wavefunc.amplitudes)
            phi_wavefunc.amplitudes = amplitude_modifier(phi_wavefunc.amplitudes)
            wavefunctions.append(phi_wavefunc)

<<<<<<< HEAD
        scale = scaling or set_wavefunction_scaling(wavefunctions, potential_vals)

=======
>>>>>>> 9d6e33af
        fig_ax = kwargs.get("fig_ax") or plt.subplots()
        kwargs["fig_ax"] = fig_ax
        kwargs = {
            **self.wavefunction1d_defaults(
                mode, evals, wavefunc_count=len(wavefunc_indices)
            ),
            **kwargs,
        }
<<<<<<< HEAD
        # in merging the dictionaries in the previous line: if any duplicates, later ones survive
=======
        # in merging the dictionaries in the previous line: if any duplicates,
        # later ones survive
>>>>>>> 9d6e33af

        plot.wavefunction1d(
            wavefunctions,
            potential_vals=potential_vals,
            offset=energies,
<<<<<<< HEAD
            scaling=scale,
=======
            scaling=scaling,
>>>>>>> 9d6e33af
            **kwargs,
        )
        return fig_ax<|MERGE_RESOLUTION|>--- conflicted
+++ resolved
@@ -55,7 +55,6 @@
 # —Generic quantum system container and Qubit base class——————————————————————————————
 
 
-
 class QuantumSystem(DispatchClient, ABC):
     """Generic quantum system class"""
 
@@ -105,11 +104,6 @@
         name_prepend = self._sys_type.ljust(indent_length, "-") + "|\n"
 
         output = ""
-<<<<<<< HEAD
-        # for param_name, param_val in drop_private_keys(self.__dict__).items():
-        #     output += "{0}| {1}: {2}\n".format(' ' * indent_length, str(param_name), str(param_val))
-=======
->>>>>>> 9d6e33af
         for param_name in self.default_params().keys():
             output += "{0}| {1}: {2}\n".format(
                 " " * indent_length, str(param_name), str(getattr(self, param_name))
@@ -166,12 +160,8 @@
 
     def supported_noise_channels(self) -> List:
         """
-<<<<<<< HEAD
-        Returns a list of noise channels this QuantumSystem supports. If none, return an empty list.
-=======
         Returns a list of noise channels this QuantumSystem supports. If none,
         return an empty list.
->>>>>>> 9d6e33af
         """
         return []
 
@@ -216,12 +206,8 @@
         filename: str = None,
         return_spectrumdata: bool = False,
     ) -> ndarray:
-<<<<<<< HEAD
-        """Calculates eigenvalues using `scipy.linalg.eigh`, returns numpy array of eigenvalues.
-=======
         """Calculates eigenvalues using `scipy.linalg.eigh`, returns numpy array of
         eigenvalues.
->>>>>>> 9d6e33af
 
         Parameters
         ----------
@@ -253,14 +239,9 @@
         filename: str = None,
         return_spectrumdata: bool = False,
     ) -> Tuple[ndarray, ndarray]:
-<<<<<<< HEAD
-        """Calculates eigenvalues and corresponding eigenvectors using `scipy.linalg.eigh`. Returns
-        two numpy arrays containing the eigenvalues and eigenvectors, respectively.
-=======
         """Calculates eigenvalues and corresponding eigenvectors using
         `scipy.linalg.eigh`. Returns two numpy arrays containing the eigenvalues and
         eigenvectors, respectively.
->>>>>>> 9d6e33af
 
         Parameters
         ----------
@@ -294,20 +275,12 @@
         filename: str = None,
         return_datastore: bool = False,
     ) -> ndarray:
-<<<<<<< HEAD
-        """Returns table of matrix elements for `operator` with respect to the eigenstates of the qubit.
-        The operator is given as a string matching a class method returning an operator matrix.
-        E.g., for an instance `trm` of Transmon,  the matrix element table for the charge operator is given by
-        `trm.op_matrixelement_table('n_operator')`.
-        When `esys` is set to `None`, the eigensystem is calculated on-the-fly.
-=======
         """Returns table of matrix elements for `operator` with respect to the
         eigenstates of the qubit. The operator is given as a string matching a class
         method returning an operator matrix. E.g., for an instance `trm` of Transmon,
          the matrix element table for the charge operator is given by
          `trm.op_matrixelement_table('n_operator')`. When `esys` is set to `None`,
          the eigensystem is calculated on-the-fly.
->>>>>>> 9d6e33af
 
         Parameters
         ----------
@@ -359,16 +332,10 @@
         filename: str = None,
         num_cpus: int = settings.NUM_CPUS,
     ) -> SpectrumData:
-<<<<<<< HEAD
-        """Calculates eigenvalues/eigenstates for a varying system parameter, given an array of parameter values.
-        Returns a `SpectrumData` object with `energy_data[n]` containing eigenvalues calculated for
-        parameter value `param_vals[n]`.
-=======
         """Calculates eigenvalues/eigenstates for a varying system parameter,
         given an array of parameter values. Returns a `SpectrumData` object with
         `energy_data[n]` containing eigenvalues calculated for parameter value
         `param_vals[n]`.
->>>>>>> 9d6e33af
 
         Parameters
         ----------
@@ -423,14 +390,9 @@
                 "Parallel computation of eigenvalues [num_cpus={}]".format(num_cpus),
                 num_cpus,
             ):
-<<<<<<< HEAD
-                # Note that it is useful here that the outermost eigenstate object is a list,
-                # as for certain applications the necessary hilbert space dimension can vary with paramvals
-=======
                 # Note that it is useful here that the outermost eigenstate object is
                 # a list, as for certain applications the necessary hilbert space
                 # dimension can vary with paramvals
->>>>>>> 9d6e33af
                 eigensystem_mapdata = list(
                     target_map(
                         func,
@@ -477,14 +439,9 @@
         evals_count: int = 6,
         num_cpus: int = settings.NUM_CPUS,
     ) -> SpectrumData:
-<<<<<<< HEAD
-        """Calculates matrix elements for a varying system parameter, given an array of parameter values. Returns a
-        `SpectrumData` object containing matrix element data, eigenvalue data, and eigenstate data..
-=======
         """Calculates matrix elements for a varying system parameter, given an array
         of parameter values. Returns a `SpectrumData` object containing matrix
         element data, eigenvalue data, and eigenstate data..
->>>>>>> 9d6e33af
 
         Parameters
         ----------
@@ -536,14 +493,9 @@
         num_cpus: int = settings.NUM_CPUS,
         **kwargs,
     ) -> Tuple[Figure, Axes]:
-<<<<<<< HEAD
-        """Generates a simple plot of a set of eigenvalues as a function of one parameter.
-        The individual points correspond to the a provided array of parameter values.
-=======
         """Generates a simple plot of a set of eigenvalues as a function of one
         parameter. The individual points correspond to the a provided array of
         parameter values.
->>>>>>> 9d6e33af
 
         Parameters
         ----------
@@ -582,18 +534,11 @@
         show3d: bool = True,
         **kwargs,
     ) -> Tuple[Figure, Axes]:
-<<<<<<< HEAD
-        """Plots matrix elements for `operator`, given as a string referring to a class method
-        that returns an operator matrix. E.g., for instance `trm` of Transmon, the matrix element plot
-        for the charge operator `n` is obtained by `trm.plot_matrixelements('n')`.
-        When `esys` is set to None, the eigensystem with `which` eigenvectors is calculated.
-=======
         """Plots matrix elements for `operator`, given as a string referring to a
         class method that returns an operator matrix. E.g., for instance `trm` of
         Transmon, the matrix element plot for the charge operator `n` is obtained by
         `trm.plot_matrixelements('n')`. When `esys` is set to None, the eigensystem
         with `which` eigenvectors is calculated.
->>>>>>> 9d6e33af
 
         Parameters
         ----------
@@ -635,14 +580,9 @@
         num_cpus: int = settings.NUM_CPUS,
         **kwargs,
     ) -> Tuple[Figure, Axes]:
-<<<<<<< HEAD
-        """Generates a simple plot of a set of eigenvalues as a function of one parameter.
-        The individual points correspond to the a provided array of parameter values.
-=======
         """Generates a simple plot of a set of eigenvalues as a function of one
         parameter. The individual points correspond to the a provided array of
         parameter values.
->>>>>>> 9d6e33af
 
         Parameters
         ----------
@@ -679,13 +619,8 @@
 
     def set_and_return(self, attr_name: str, value: Any) -> "QubitBaseClass":
         """
-<<<<<<< HEAD
-        Allows to set an attribute after which self is returned. This is useful for doing
-        something like example::
-=======
         Allows to set an attribute after which self is returned. This is useful for
         doing something like example::
->>>>>>> 9d6e33af
 
             qubit.set_and_return('flux', 0.23).some_method()
 
@@ -710,7 +645,6 @@
 
 
 # —QubitBaseClass1d——————————————————————————————————————————————————————————————————
-
 
 
 
@@ -732,14 +666,6 @@
     def wavefunction(self, esys: ndarray, which: int = 0, phi_grid: Grid1d = None):
         pass
 
-<<<<<<< HEAD
-    @abstractmethod
-    def wavefunction1d_defaults(
-        self, mode: str, evals: ndarray, wavefunc_count: int
-    ) -> Dict[str, Any]:
-        pass
-
-=======
     def wavefunction1d_defaults(
         self, mode: str, evals: ndarray, wavefunc_count: int
     ) -> Dict[str, Any]:
@@ -760,7 +686,6 @@
         options = {"xlabel": r"$\varphi$", "ylabel": ylabel}
         return options
 
->>>>>>> 9d6e33af
     def plot_wavefunction(
         self,
         which: Union[int, Iterable[int]] = 0,
@@ -770,13 +695,8 @@
         scaling: float = None,
         **kwargs,
     ) -> Tuple[Figure, Axes]:
-<<<<<<< HEAD
-        """Plot 1d phase-basis wave function(s). Must be overwritten by higher-dimensional qubits like FluxQubits and
-        ZeroPi.
-=======
         """Plot 1d phase-basis wave function(s). Must be overwritten by
         higher-dimensional qubits like FluxQubits and ZeroPi.
->>>>>>> 9d6e33af
 
         Parameters
         ----------
@@ -819,11 +739,6 @@
             phi_wavefunc.amplitudes = amplitude_modifier(phi_wavefunc.amplitudes)
             wavefunctions.append(phi_wavefunc)
 
-<<<<<<< HEAD
-        scale = scaling or set_wavefunction_scaling(wavefunctions, potential_vals)
-
-=======
->>>>>>> 9d6e33af
         fig_ax = kwargs.get("fig_ax") or plt.subplots()
         kwargs["fig_ax"] = fig_ax
         kwargs = {
@@ -832,22 +747,14 @@
             ),
             **kwargs,
         }
-<<<<<<< HEAD
-        # in merging the dictionaries in the previous line: if any duplicates, later ones survive
-=======
         # in merging the dictionaries in the previous line: if any duplicates,
         # later ones survive
->>>>>>> 9d6e33af
 
         plot.wavefunction1d(
             wavefunctions,
             potential_vals=potential_vals,
             offset=energies,
-<<<<<<< HEAD
-            scaling=scale,
-=======
             scaling=scaling,
->>>>>>> 9d6e33af
             **kwargs,
         )
         return fig_ax