--- conflicted
+++ resolved
@@ -256,26 +256,17 @@
     def is_charge(self):
         return False
 
-<<<<<<< HEAD
-    
+
 class Circuit(base.QubitBaseClass, serializers.Serializable):
     """
     The class containing references to nodes, elements, variables, variable-to-node mappings.
     """
-    def __init__(self, tolerance: float = 1e-18):
-=======
-
-class Circuit(base.QubitBaseClass):
-    """
-    The class containing references to nodes, elements, variables, variable-to-node mappings.
-    """
     def __init__(self, tolerance=1e-18, real_mode=False):
->>>>>>> 5bf8350c
         """
         Default constructor.
         :param tolerance: capacitances below this value are considered to be computational errors when determining the inverse capacitance matrix.
         :type tolerance: float
-        :real_mode - Be carefull. This mode should be used when you are sure that the hamiltonian is definitely real!!!
+        :real_mode - Be careful. This mode should be used when you are sure that the hamiltonian is definitely real!!!
         In this mode wavefunctions would be "real".
         """
         self.nodes = [CircuitNode('GND')]
@@ -288,10 +279,7 @@
         self.best_permutation_cache = {}
         self.phase_potential = None
         self.charge_potential = None
-<<<<<<< HEAD
-=======
         self.real_mode = real_mode
->>>>>>> 5bf8350c
         self.nodes_graph = []
 
     # TODO: add something
@@ -566,13 +554,9 @@
         self.invalidation_flag = True
 
     def grid_shape(self):
-<<<<<<< HEAD
         return tuple([v.pt_count for v in self.variables])
     
-=======
-        return tuple([v.get_nodeNo() for v in self.variables])
-
->>>>>>> 5bf8350c
+
     def create_phase_grid(self):
         """
         Creates a n-d grid of the phase variables, where n is the number of variables in the circuit, on which the circuit wavefunction depends.
@@ -882,7 +866,6 @@
                 potential_energy += element.symbolic_energy_term(element_node_phases, 0)
         return kinetic_energy + potential_energy
 
-<<<<<<< HEAD
     def plot_potential(self, phi_grid=None, contour_vals=None, **kwargs):
         """
         Visualize the potential energy.
@@ -913,7 +896,7 @@
             return plot.contours(x_vals, y_vals, self.potential, contour_vals=contour_vals, **kwargs)
         elif num_variables == 3:
             raise ValueError('Dimension of potential higher than 2, plot_potential failed')
-=======
+
     def phase_operator(self, index=0):
         """
         Returns
@@ -1046,5 +1029,4 @@
         :returns: matrix element <state_vector2|operator|state_vector1>
         """
 
-        return np.sum(np.conj(state_vector2) * operator * state_vector1)
->>>>>>> 5bf8350c
+        return np.sum(np.conj(state_vector2) * operator * state_vector1)