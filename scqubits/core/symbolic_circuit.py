# symbolic_circuit.py
#
# This file is part of scqubits.
#
#    Copyright (c) 2019 and later, Jens Koch and Peter Groszkowski
#    All rights reserved.
#
#    This source code is licensed under the BSD-style license found in the
#    LICENSE file in the root directory of this source tree.
############################################################################

import copy
import itertools
import warnings
from symtable import Symbol
from typing import Any, Dict, List, Optional, Set, Tuple, Union

import numpy as np
import scipy as sp
import sympy
import sympy as sm
import random

from numpy import ndarray
from sympy import symbols, use
from scqubits.core.circuit_utils import (
    round_symbolic_expr,
    _capactiance_variable_for_branch,
    _junction_order,
    get_trailing_number,
)

import scqubits.io_utils.fileio_serializers as serializers
import scqubits.settings as settings

from scqubits.utils.misc import (
    flatten_list_recursive,
    is_string_float,
    unique_elements_in_list,
)
from scqubits.core.circuit_input import (
    remove_comments,
    remove_branchline,
    strip_empty_lines,
    parse_code_line,
    process_param,
)


class Node:
    """
    Class representing a circuit node, and handled by `Circuit`. The attribute
    `<Node>.branches` is a list of `Branch` objects containing all branches connected to
    the node.

    Parameters
    ----------
    id: int
        integer identifier of the node
    marker: int
        An internal attribute used to group nodes and identify sub-circuits in the
        method independent_modes.
    """

    def __init__(self, index: int, marker: int):
        self.index = index
        self.marker = marker
        self._init_params = {"id": self.index, "marker": self.marker}
        self.branches: List[Branch] = []

    def __str__(self) -> str:
        return "Node {}".format(self.index)

    def __repr__(self) -> str:
        return "Node({})".format(self.index)

    def connected_nodes(self, branch_type: str) -> List["Node"]:
        """
        Returns a list of all nodes directly connected by branches to the current
        node, either considering all branches or a specified `branch_type`:
        "C", "L", "JJ", "all" for capacitive, inductive, Josephson junction,
        or all types of branches.
        """
        result = []
        if branch_type == "all":
            branch_list = self.branches
        else:
            branch_list = [
                branch for branch in self.branches if branch.type == branch_type
            ]
        for branch in branch_list:
            if branch.nodes[0].index == self.index:
                result.append(branch.nodes[1])
            else:
                result.append(branch.nodes[0])
        return result

    def is_ground(self) -> bool:
        """
        Returns a bool if the node is a ground node. It is ground if the id is set to 0.
        """
        return True if self.index == 0 else False

    def __deepcopy__(self, memo):
        cls = self.__class__
        result = cls.__new__(cls)
        memo[id(self)] = result
        for k, v in self.__dict__.items():
            setattr(result, k, copy.deepcopy(v, memo))
        return result


class Branch:
    """
    Class describing a circuit branch, used in the Circuit class.

    Parameters
    ----------
    n_i, n_f:
        initial and final nodes connected by this branch;
    branch_type:
        is the type of this Branch, example "C","JJ" or "L"
    parameters:
        list of parameters for the branch, namely for
        capacitance: {"EC":  <value>};
        for inductance: {"EL": <value>};
        for Josephson Junction: {"EJ": <value>, "ECJ": <value>}
    aux_params:
        Dictionary of auxiliary parameters which map a symbol from the input file a numeric parameter.

    Examples
    --------
    `Branch("C", Node(1, 0), Node(2, 0))`
    is a capacitive branch connecting the nodes with indices 0 and 1.
    """

    def __init__(
        self,
        n_i: Node,
        n_f: Node,
        branch_type: str,
        parameters: Optional[List[Union[float, Symbol, int]]] = None,
        index: Optional[int] = None,
        aux_params: Dict[Symbol, float] = {},
    ):
        self.nodes = (n_i, n_f)
        self.type = branch_type
        self.parameters = parameters
        self.index = index
        # store info of current branch inside the provided nodes
        # setting the parameters if it is provided
        if parameters is not None:
            self.set_parameters(parameters)
        self.aux_params = aux_params
        self.nodes[0].branches.append(self)
        self.nodes[1].branches.append(self)

    def __str__(self) -> str:
        return (
            "Branch "
            + self.type
            + " connecting nodes: ("
            + str(self.nodes[0].index)
            + ","
            + str(self.nodes[1].index)
            + "); "
            + str(self.parameters)
        )

    def __repr__(self) -> str:
        return f"Branch({self.type}, {self.nodes[0].index}, {self.nodes[1].index}, index: {self.index})"

    def set_parameters(self, parameters) -> None:
        if self.type in ["C", "L"]:
            self.parameters = {f"E{self.type}": parameters[0]}
        elif "JJ" in self.type:
            number_of_junc_params = _junction_order(self.type)
            self.parameters = {}
            for junc_order in range(1, number_of_junc_params + 1):
                if junc_order == 1:
                    self.parameters["EJ"] = parameters[0]
                else:
                    self.parameters[f"EJ{junc_order}"] = parameters[junc_order - 1]
            self.parameters["ECJ"] = parameters[number_of_junc_params]

    def node_ids(self) -> Tuple[int, int]:
        return self.nodes[0].index, self.nodes[1].index

    def is_connected(self, branch) -> bool:
        """Returns a boolean indicating whether the current branch is
        connected to the given `branch`"""
        distinct_node_count = len(set(self.nodes + branch.nodes))
        if distinct_node_count < 4:
            return True
        return False

    def common_node(self, branch) -> Set[Node]:
        """Returns the common nodes between self and the `branch` given as input"""
        return set(self.nodes) & set(branch.nodes)

    def __deepcopy__(self, memo):
        cls = self.__class__
        result = cls.__new__(cls)
        memo[id(self)] = result
        for k, v in self.__dict__.items():
            setattr(result, k, copy.deepcopy(v, memo))
        return result


class Coupler:
    """
    Coupler class is used to define elements which couple two existing branches in the Circuit class.

    Parameters
    ----------
    branch1, branch2:
        Branch objects which are being coupled.
    coupling_type:
        The type of coupling between the branches - allowed is mutual inductance - "ML"
    parameters:
        List of parameters for the coupling, namely for mutual inductance: {"EM": <value>}
    aux_params:
        Dictionary of auxiliary parameters which map a symbol from the input file a numeric parameter.

    Examples
    --------
    `Coupler("ML", branch1, branch2, "ML", 1e2)`
    """

    def __init__(
        self,
        branch1: Branch,
        branch2: Branch,
        coupling_type: str,
        parameters: Optional[List[Union[float, Symbol, int]]] = None,
        index: Optional[int] = None,
        aux_params: Dict[Symbol, float] = {},
    ):
        self.branches = (branch1, branch2)
        self.type = coupling_type
        if parameters is not None:
            self.set_parameters(parameters)
        self.aux_params = aux_params
        self.index = index

    def set_parameters(self, parameters) -> None:
        if self.type in ["ML"]:
            self.parameters = {f"E{self.type}": parameters[0]}

    def __repr__(self) -> str:
        return f"Coupler({self.type}, ({self.branches[0].type}, {self.branches[0].node_ids()}), ({self.branches[1].type}, {self.branches[1].node_ids()}), index: {self.index})"

    def __deepcopy__(self, memo):
        cls = self.__class__
        result = cls.__new__(cls)
        memo[id(self)] = result
        for k, v in self.__dict__.items():
            setattr(result, k, copy.deepcopy(v, memo))
        return result


def make_coupler(
    branches_list: List[Branch],
    coupler_type: str,
    idx1: int,
    idx2: int,
    params,
    aux_params,
    _branch_count: int,
):
    params_dict = {}
    params = [process_param(param) for param in params]
    if coupler_type == "ML":
        params_dict[sm.symbols("EML")] = (
            params[0][0] if params[0][0] is not None else params[0][1]
        )
        for idx in [idx1, idx2]:
            if branches_list[idx].type != "L":
                raise ValueError(
                    "Mutual inductance coupling is only allowed between inductive branches."
                )
        branch1 = branches_list[idx1]
        branch2 = branches_list[idx2]
    sym_params_dict = {
        param[0]: param[1] for param in params if param[0] is not None
    }  # dictionary of symbolic params and the default values
    return (
        Coupler(
            branch1,
            branch2,
            coupler_type,
            list(params_dict.values()),
            _branch_count,
            process_param(aux_params),
        ),
        sym_params_dict,
    )


def make_branch(
    nodes_list: List[Node],
    branch_type: str,
    idx1: int,
    idx2: int,
    params,
    aux_params,
    _branch_count: int,
):
    params_dict = {}
    params = [process_param(param) for param in params]

    if "JJ" in branch_type:
        for idx, param in enumerate(
            params[:-1]
        ):  # getting EJi for all orders i specified
            params_dict[sm.symbols(f"EJ{idx + 1}" if idx > 0 else "EJ")] = (
                param[0] if param[0] is not None else param[1]
            )

        params_dict[sm.symbols("EC")] = (
            params[-1][0] if params[-1][0] is not None else params[-1][1]
        )
    if branch_type == "C":
        params_dict[sm.symbols("EC")] = (
            params[-1][0] if params[-1][0] is not None else params[-1][1]
        )
    elif branch_type == "L":
        params_dict[sm.symbols("EL")] = (
            params[-1][0] if params[-1][0] is not None else params[-1][1]
        )

    # return idx1, idx2, branch_type, list(params_dict.keys()), str(_branch_count), process_param(aux_params)
    is_grounded = True if any([node.is_ground() for node in nodes_list]) else False
    node_1 = nodes_list[idx1 if is_grounded else idx1 - 1]
    node_2 = nodes_list[idx2 if is_grounded else idx2 - 1]
    sym_params_dict = {
        param[0]: param[1] for param in params if param[0] is not None
    }  # dictionary of symbolic params and the default values
    return (
        Branch(
            node_1,
            node_2,
            branch_type,
            list(params_dict.values()),
            _branch_count,
            process_param(aux_params),
        ),
        sym_params_dict,
    )


class SymbolicCircuit(serializers.Serializable):
    r"""
    Describes a circuit consisting of nodes and branches.

    Examples
    --------
    For a transmon qubit, the input file reads:
        ```
        # file_name: transmon_num.inp
        nodes: 2
        branches:
        C	1,2	1
        JJ	1,2	1	10
        ```

    The `Circuit` object can be initiated using:
        `Circuit.from_input_file("transmon_num.inp")`

    Parameters
    ----------
    nodes_list: List[Nodes]
        List of nodes in the circuit
    branches_list: List[Branch]
        List of branches connecting the above set of nodes.
    couplers_list: List[Coupler]
        List of couplers connecting the branches.
    basis_completion: str
        choices are: "heuristic" (default) or "canonical"; selects type of basis for
        completing the transformation matrix.
    use_dynamic_flux_grouping: bool
        set to False by default. Indicates if the flux allocation is done by assuming
        that flux is time dependent. When set to True, it disables the option to change
        the closure branches.
    initiate_sym_calc: bool
        set to True by default. Initiates the object attributes by calling the
        function initiate_symboliccircuit method when set to True.
    """

    def __init__(
        self,
        nodes_list: List[Node],
        branches_list: List[Branch],
        couplers_list: List[Coupler],
        branch_var_dict: Dict[Union[Any, Symbol], Union[Any, float]],
        basis_completion: str = "heuristic",
        use_dynamic_flux_grouping: bool = False,
        initiate_sym_calc: bool = True,
        input_string: str = "",
    ):
        self.branches = branches_list
        self.nodes = nodes_list
        self.couplers = couplers_list
        self.input_string = input_string

        self._sys_type = type(self).__name__  # for object description

        # attributes set by methods
        self.transformation_matrix: Optional[ndarray] = None

        self.var_categories: Optional[List[int]] = None
        self.external_fluxes: List[Symbol] = []
        self.closure_branches: Optional[List[Union[Branch, Dict[Branch, float]]]] = []

        self.symbolic_params: Dict[Symbol, float] = branch_var_dict

        self.hamiltonian_symbolic: Optional[sympy.Expr] = None
        # to store the internally used lagrangian
        self._lagrangian_symbolic: Optional[sympy.Expr] = None
        self.lagrangian_symbolic: Optional[sympy.Expr] = None
        # symbolic lagrangian in terms of untransformed generalized flux variables
        self.lagrangian_node_vars: Optional[sympy.Expr] = None
        # symbolic expression for potential energy
        self.potential_symbolic: Optional[sympy.Expr] = None
        self.potential_node_vars: Optional[sympy.Expr] = None

        # parameters for grounding the circuit
        self.is_grounded = False
        self.ground_node = None
        for node in self.nodes:
            if node.is_ground():
                self.ground_node = node
                self.is_grounded = True

        # switch to control the dynamic flux allocation in the loops
        self.use_dynamic_flux_grouping = use_dynamic_flux_grouping

        # parameter for choosing matrix used for basis completion in the variable
        # transformation matrix
        self.basis_completion = (
            basis_completion  # default, the other choice is standard
        )

        self.initiate_sym_calc = initiate_sym_calc

        # Calling the function to initiate the class variables
        if initiate_sym_calc:
            self.configure()

    def is_any_branch_parameter_symbolic(self):
        return True if len(self.symbolic_params) > 0 else False

    @staticmethod
    def _gram_schmidt(initial_vecs: ndarray, metric: ndarray) -> ndarray:
        def inner_product(u, v, metric):
            return u @ metric @ v

        def projection(u, v, metric):
            """
            Projection of u on v

            Parameters
            ----------
            u : ndarray
            v : ndarray
            """
            return v * inner_product(v, u, metric) / inner_product(v, v, metric)

        orthogonal_vecs = [initial_vecs[0]]
        for i in range(1, len(initial_vecs)):
            vec = initial_vecs[i]
            projection_on_orthovecs = sum(
                [projection(vec, ortho_vec, metric) for ortho_vec in orthogonal_vecs]
            )
            orthogonal_vecs.append(vec - projection_on_orthovecs)
        return np.array(orthogonal_vecs).T

    def _orthogonalize_degenerate_eigen_vecs(
        self, evecs: ndarray, eigs: ndarray, relevant_eig_indices, cap_matrix: ndarray
    ) -> ndarray:
        relevant_eigs = eigs[relevant_eig_indices]
        unique_eigs = np.unique(np.round(relevant_eigs, 10))
        close_eigs = [
            list(np.where(np.abs(eigs - eig) < 1e-10)[0]) for eig in unique_eigs
        ]
        degenerate_indices_list = [
            indices for indices in close_eigs if len(indices) > 1
        ]

        orthogonal_evecs = evecs.copy()

        for degenerate_set in degenerate_indices_list:
            orthogonal_evecs[:, degenerate_set] = self._gram_schmidt(
                evecs[:, degenerate_set].T, metric=cap_matrix
            )

        return orthogonal_evecs

    def purely_harmonic_transformation(self) -> Tuple[ndarray, ndarray]:
        trans_mat, _ = self.variable_transformation_matrix()
        c_mat = (
            trans_mat.T @ self._capacitance_matrix(substitute_params=True) @ trans_mat
        )
        l_inv_mat = (
            trans_mat.T
            @ self._inductance_inverse_matrix(substitute_params=True)
            @ trans_mat
        )
        if not self.is_grounded:
            c_mat = c_mat[:-1, :-1]
            l_inv_mat = l_inv_mat[:-1, :-1]
        normal_mode_freqs, normal_mode_vecs = sp.linalg.eig(l_inv_mat, c_mat)
        normal_mode_freqs = normal_mode_freqs.round(10)
        # rounding to the tenth digit to remove numerical errors in eig calculation
        # rearranging the vectors
        idx = normal_mode_freqs.argsort()
        normal_freq_ids = [
            id
            for id in idx
            if normal_mode_freqs[id] != 0 and not np.isinf(normal_mode_freqs[id])
        ]
        zero_freq_ids = [id for id in idx if normal_mode_freqs[id] == 0]
        inf_freq_ids = [id for id in idx if np.isinf(normal_mode_freqs[id])]
        idx = normal_freq_ids + zero_freq_ids + inf_freq_ids
        # sorting so that all the zero frequencies show up at the end

        normal_mode_freqs = normal_mode_freqs[idx]
        normal_mode_vecs = normal_mode_vecs[:, idx]

        orthogonalized_normal_mode_vecs = self._orthogonalize_degenerate_eigen_vecs(
            normal_mode_vecs, normal_mode_freqs, range(len(normal_freq_ids)), c_mat
        )

        # constructing the new transformation
        trans_mat_new = trans_mat.copy()
        trans_mat_new[:, : len(c_mat)] = (
            trans_mat[:, : len(c_mat)] @ orthogonalized_normal_mode_vecs
        )

        return (
            np.real(
                np.sqrt(
                    [
                        freq
                        for freq in normal_mode_freqs
                        if not np.isinf(freq) and freq != 0
                    ]
                )
            ),
            trans_mat_new,
        )

    def configure(
        self,
        transformation_matrix: Optional[ndarray] = None,
        closure_branches: Optional[List[Union[Branch, Dict[Branch, float]]]] = None,
        use_dynamic_flux_grouping: Optional[bool] = None,
    ):
        """
        Method to initialize the CustomQCircuit instance and initialize all the
        attributes needed before it can be passed on to AnalyzeQCircuit.

        Parameters
        ----------
        transformation_matrix:
            array used to set a transformation matrix other than the one generated by
            the method `variable_transformation_matrix`.
        closure_branches:
            Each element of the list corresponds to one external flux variable. If the element is a branch
            the external flux will be associated with that branch. If the element is a dictionary, the external flux variable
            will be distributed across the branches according to the dictionary with the factor given as a key value.
        """
        # if the circuit is purely harmonic, then store the eigenfrequencies
        branch_type_list = [branch.type for branch in self.branches]
        self.is_purely_harmonic = "JJ" not in "".join(branch_type_list)
        if use_dynamic_flux_grouping is not None:
            self.use_dynamic_flux_grouping = use_dynamic_flux_grouping

        if self.is_purely_harmonic:
            (
                self.normal_mode_freqs,
                transformation_matrix_normal_mode,
            ) = self.purely_harmonic_transformation()
            if transformation_matrix is None:
                transformation_matrix = transformation_matrix_normal_mode

        # if the user provides a transformation matrix
        if transformation_matrix is not None:
            self.var_categories = self.check_transformation_matrix(
                transformation_matrix, enable_warnings=not self.is_purely_harmonic
            )
            self.transformation_matrix = transformation_matrix
        # calculate the transformation matrix and identify the boundary conditions if
        # the user does not provide a custom transformation matrix
        else:
            (
                self.transformation_matrix,
                self.var_categories,
            ) = self.variable_transformation_matrix()

        # find the closure branches in the circuit
        default_spanning_tree_dict = self._spanning_tree(
            consider_capacitive_loops=self.use_dynamic_flux_grouping
        )
        if closure_branches:
            if len(closure_branches) != len(
                flatten_list_recursive(
                    default_spanning_tree_dict["closure_branches_for_trees"]
                )
            ):
                raise ValueError(
                    """The number of closure branches should be equal to the number of loops present in the circuit. Please check the attribute spanning_tree_dict of the SymbolicCircuit instance."""
                )
            self.closure_branches = closure_branches
            self.spanning_tree_dict = self._spanning_tree(
                consider_capacitive_loops=self.use_dynamic_flux_grouping
            )
        else:
            self.spanning_tree_dict = default_spanning_tree_dict
            self.closure_branches = self._closure_branches()

        # setting external flux and offset charge variables
        self._set_external_fluxes(closure_branches=self.closure_branches)
        self.offset_charges = [
            symbols(f"ng{index}") for index in self.var_categories["periodic"]
        ]
        self.free_charges = [
            symbols(f"Qf{index}") for index in self.var_categories["free"]
        ]
        # store the flux allocation for each branches
        self.branch_flux_allocations = self._generate_branch_flux_allocations()
        # calculating the Hamiltonian directly when the number of nodes is less than 3
        substitute_params = False
        if (
            len(self.nodes) >= settings.SYM_INVERSION_MAX_NODES
            or len(self.var_categories["frozen"]) > 0
        ):  # only calculate the symbolic hamiltonian when the number of nodes is less
            # than 3. Else, the calculation will be skipped to the end when numerical
            # Hamiltonian of the circuit is requested.
            substitute_params = True
            self.frozen_var_exprs = {}

        # Calculate the Lagrangian
        (
            self._lagrangian_symbolic,
            self.potential_symbolic,
            self.lagrangian_node_vars,
            self.potential_node_vars,
        ) = self.generate_symbolic_lagrangian(substitute_params=substitute_params)

        # replacing energies with capacitances in the kinetic energy of the Lagrangian
        (
            self.lagrangian_symbolic,
            self.lagrangian_node_vars,
        ) = self._replace_energies_with_capacitances_L()

        self.hamiltonian_symbolic = self.generate_symbolic_hamiltonian(
            substitute_params=substitute_params
        )

    def _replace_energies_with_capacitances_L(self):
        """
        Method replaces the energies in the Lagrangian with capacitances which are
        arbitrarily generated to make sure that the Lagrangian looks dimensionally
        correct.
        """
        # Replacing energies with capacitances if any branch parameters are symbolic
        L = self._lagrangian_symbolic.expand()
        L_old = self.lagrangian_node_vars
        if self.is_any_branch_parameter_symbolic():
            # finding the unique capacitances
            uniq_capacitances = []
            for c, b in enumerate(
                [t for t in self.branches if t.type == "C" or "JJ" in t.type]
            ):
                if len(set(b.nodes)) > 1:  # check to see if branch is shorted
                    if (
                        b.parameters[_capactiance_variable_for_branch(b.type)]
                        not in uniq_capacitances
                    ):
                        uniq_capacitances.append(
                            b.parameters[_capactiance_variable_for_branch(b.type)]
                        )

            for index, var in enumerate(uniq_capacitances):
                L = L.subs(var, 1 / (8 * symbols(f"C{index + 1}")))
                L_old = L_old.subs(var, 1 / (8 * symbols(f"C{index + 1}")))
        return L, L_old

    # Serialize will not currently work for the Circuit class.
    @staticmethod
    def default_params() -> Dict[str, Any]:
        # return {"EJ": 15.0, "EC": 0.3, "ng": 0.0, "ncut": 30, "truncated_dim": 10}

        return {}

    @staticmethod
    def are_branchsets_disconnected(
        branch_list1: List[Branch], branch_list2: List[Branch]
    ) -> bool:
        """
        Determines whether two sets of branches are disconnected.

        Parameters
        ----------
        branch_list1:
            first list of branches
        branch_list2:
            second list of branches

        Returns
        -------
        bool
            Returns True if the branches have a connection, else False
        """
        node_array1 = np.array([branch.node_ids() for branch in branch_list1]).flatten()
        node_array2 = np.array([branch.node_ids() for branch in branch_list2]).flatten()
        return np.intersect1d(node_array1, node_array2).size == 0

    @staticmethod
    def _parse_nodes(branches_list) -> Tuple[Optional[Node], List[Node]]:
        node_index_list = []
        for branch_list_input in [
            branch for branch in branches_list if branch[0] != "ML"
        ]:
            for idx in [1, 2]:
                node_idx = branch_list_input[idx]
                if node_idx not in node_index_list:
                    node_index_list.append(node_idx)
        node_index_list.sort()
        return [Node(idx, 0) for idx in node_index_list]

    @classmethod
    def from_yaml(
        cls,
        input_string: str,
        from_file: bool = True,
        basis_completion: str = "heuristic",
        use_dynamic_flux_grouping: Optional[bool] = None,
        initiate_sym_calc: bool = True,
    ):
        """
        Constructs the instance of Circuit from an input string. Here is an example of
        an input string that is used to initiate an object of the
        class `SymbolicCircuit`:

            ```
            #zero-pi.yaml
            nodes    : 4
            # zero-pi
            branches:
            - [JJ, 1,2, EJ = 10, 20]
            - [JJ, 3,4, 10, 20]
            - [L, 2,3, 0.008]
            - [L, 4,1, 0.008]
            - [C, 1,3, 0.02]
            - [C, 2,4, 0.02]
            ```

        Parameters
        ----------
        input_string:
            String describing the number of nodes and branches connecting then along
            with their parameters
        from_file:
            Set to True by default, when a file name should be provided to
            `input_string`, else the circuit graph description in YAML should be
            provided as a string.
        basis_completion:
            choices: "heuristic" or "canonical"; used to choose a type of basis
            for completing the transformation matrix. Set to "heuristic" by default.
        use_dynamic_flux_grouping: bool
            set to False by default. Indicates if the flux allocation is done by
            assuming that flux is time dependent. When set to True, it disables the
            option to change the closure branches.
        initiate_sym_calc:
            set to True by default. Initiates the object attributes by calling
            the function `initiate_symboliccircuit` method when set to True.
            Set to False for debugging.

        Returns
        -------
            Instance of the class `SymbolicCircuit`
        """
        if from_file:
            file = open(input_string, "r")
            circuit_desc = file.read()
            file.close()
        else:
            circuit_desc = input_string

        input_str = remove_comments(circuit_desc)
        input_str = remove_branchline(input_str)
        input_str = strip_empty_lines(input_str)

        parsed_branches = [
            parse_code_line(code_line, branch_count)
            for branch_count, code_line in enumerate(input_str.split("\n"))
        ]

        # find and create the nodes
        nodes_list = cls._parse_nodes(parsed_branches)
        # if the node indices do not start from 0, raise an error
        node_ids = [node.index for node in nodes_list]
        if min(node_ids) not in [0, 1]:
            raise ValueError("The node indices should start from 0 or 1.")
        # parse branches and couplers
        branches_list = []
        couplers_list = []
        branch_var_dict = {}
        # make individual branches
        individual_branches = [
            branch for branch in parsed_branches if branch[0] != "ML"
        ]
        for parsed_branch in individual_branches:
            branch, sym_params = make_branch(nodes_list, *parsed_branch)
            for sym_param in sym_params:
                if sym_param in branch_var_dict and sym_params[sym_param] is not None:
                    raise Exception(
                        f"Symbol {sym_param} has already been assigned a value."
                    )
                if sym_params[sym_param] is not None:
                    branch_var_dict[sym_param] = sym_params[sym_param]
            branches_list.append(branch)
        # make couplers
        coupler_branches = [
            branch for branch in parsed_branches if branch not in individual_branches
        ]
        for parsed_branch in coupler_branches:
            coupler, sym_params = make_coupler(branches_list, *parsed_branch)
            for sym_param in sym_params:
                if sym_param in branch_var_dict and sym_params[sym_param] is not None:
                    raise Exception(
                        f"Symbol {sym_param} has already been assigned a value."
                    )
                if sym_params[sym_param] is not None:
                    branch_var_dict[sym_param] = sym_params[sym_param]
            couplers_list.append(coupler)

        circuit = cls(
            nodes_list,
            branches_list,
            couplers_list,
            use_dynamic_flux_grouping=use_dynamic_flux_grouping,
            branch_var_dict=branch_var_dict,
            basis_completion=basis_completion,
            initiate_sym_calc=initiate_sym_calc,
            input_string=circuit_desc,
        )
        return circuit

    def _independent_modes(
        self,
        branch_subset: List[Branch],
        single_nodes: bool = True,
        basisvec_entries: Optional[List[int]] = None,
    ):
        """
        Returns the vectors which span a subspace where there is no generalized flux
        difference across the branches present in the branch_subset.

        Parameters
        ----------
        single_nodes:
            if the single nodes are taken into consideration for basis vectors.
        """
        if basisvec_entries is None:
            basisvec_entries = [1, 0]

        nodes_copy = copy.copy(self.nodes)  # copying self.nodes as it is being modified

        # making sure that the ground node is placed at the end of the list
        if self.is_grounded:
            nodes_copy.pop(0)  # removing the ground node
            nodes_copy = nodes_copy + [
                copy.copy(self.ground_node)
            ]  # reversing the order of the nodes

        for node in nodes_copy:  # reset the node markers
            node.marker = 0

        # step 2: finding the maximum connected set of independent branches in
        # branch_subset, then identifying the sets of nodes in each of those sets
        branch_subset_copy = branch_subset.copy()

        max_connected_subgraphs = []  # list containing the maximum connected subgraphs

        while (
            len(branch_subset_copy) > 0
        ):  # while loop ends when all the branches are sorted
            b_0 = branch_subset_copy.pop(0)
            max_connected_subgraph = [b_0]

            while not self.are_branchsets_disconnected(
                max_connected_subgraph, branch_subset_copy
            ):
                for b1 in branch_subset_copy:
                    for b2 in max_connected_subgraph:
                        if b1.is_connected(b2):
                            max_connected_subgraph.append(b1)
                            branch_subset_copy.remove(b1)
                            break
            max_connected_subgraphs.append(max_connected_subgraph)

        # finding the nodes in each of the maximum connected subgraph
        nodes_in_max_connected_branchsets = [
            unique_elements_in_list(sum([branch.nodes for branch in branch_set], ()))
            for branch_set in max_connected_subgraphs
        ]

        # using node.marker to mark the maximum connected subgraph to which a node
        # belongs
        for node_set_index, node_set in enumerate(nodes_in_max_connected_branchsets):
            for node in node_set:
                if any([n.is_ground() for n in node_set]):
                    node.marker = -1
                else:
                    node.marker = node_set_index + 1

        # marking ground nodes separately
        for node in nodes_copy:
            if node.is_ground():
                node.marker = -1

        node_branch_set_indices = [
            node.marker for node in nodes_copy
        ]  # identifies which node belongs to which maximum connected subgraphs;
        # different numbers on two nodes indicates that they are not connected through
        # any of the branches in branch_subset. 0 implies the node does not belong to
        # any of the branches in max connected branch subsets and -1 implies the max
        # connected branch set is connected to ground.

        # step 3: Finding the linearly independent vectors spanning the vector space
        # represented by branch_set_index
        basis = []

        unique_branch_set_markers = unique_elements_in_list(node_branch_set_indices)
        # removing the marker -1 as it is grounded.
        branch_set_markers_ungrounded = [
            marker for marker in unique_branch_set_markers if marker != -1
        ]

        for index in branch_set_markers_ungrounded:
            basis.append(
                [
                    basisvec_entries[0] if i == index else basisvec_entries[1]
                    for i in node_branch_set_indices
                ]
            )

        if single_nodes:  # taking the case where the node_branch_set_index is 0
            single_node_modes = []
            if node_branch_set_indices.count(0) > 0:
                ref_vector = [
                    basisvec_entries[0] if i == 0 else basisvec_entries[1]
                    for i in node_branch_set_indices
                ]
                positions = [
                    index
                    for index, num in enumerate(ref_vector)
                    if num == basisvec_entries[0]
                ]
                for pos in positions:
                    single_node_modes.append(
                        [
                            basisvec_entries[0] if x == pos else basisvec_entries[1]
                            for x, num in enumerate(node_branch_set_indices)
                        ]
                    )

            for mode in single_node_modes:
                mat = np.array(basis + [mode])
                if np.linalg.matrix_rank(mat) == len(mat):
                    basis.append(mode)

        if (
            self.is_grounded
        ):  # if grounded remove the last column and first row corresponding to the
            basis = [i[:-1] for i in basis]

        return basis

    @staticmethod
    def _mode_in_subspace(mode, subspace) -> bool:
        """
        Method to check if the vector mode is a part of the subspace provided as a set
        of vectors

        Parameters
        ----------
        mode:
            numpy ndarray of one dimension.
        subspace:
            numpy ndarray which represents a collection of basis vectors for a vector
            subspace
        """
        if len(subspace) == 0:
            return False
        matrix = np.vstack([subspace, np.array(mode)])
        return np.linalg.matrix_rank(matrix) == len(subspace)

    def check_transformation_matrix(
        self, transformation_matrix: ndarray, enable_warnings: bool = True
    ) -> Dict[str, list]:
        """
        Method to identify the different modes in the transformation matrix provided by
        the user.

        Parameters
        ----------
        transformation_matrix:
            numpy ndarray which is a square matrix having the dimensions of the number
            of nodes present in the circuit.
        warnings:
            If False, will not raise the warnings regarding any unidentified modes. It
            is set to True by default.

        Returns
        -------
            A dictionary of lists which has the variable indices classified with
            var indices corresponding to the rows of the transformation matrix
        """
        # basic check to see if the matrix is invertible
        if np.linalg.det(transformation_matrix) == 0:
            raise Exception("The transformation matrix provided is not invertible.")

        # find all the different types of modes present in the circuit.

        # *************************** Finding the Periodic Modes **********************
        selected_branches = [branch for branch in self.branches if branch.type == "L"]
        periodic_modes = self._independent_modes(selected_branches)

        # *************************** Finding the frozen modes **********************
        selected_branches = [branch for branch in self.branches if branch.type != "L"]
        frozen_modes = self._independent_modes(selected_branches, single_nodes=True)

        # *************************** Finding the Cyclic Modes ****************
        selected_branches = [branch for branch in self.branches if branch.type != "C"]
        free_modes = self._independent_modes(selected_branches)

        # ***************************# Finding the LC Modes ****************
        selected_branches = [branch for branch in self.branches if "JJ" in branch.type]
        LC_modes = self._independent_modes(selected_branches, single_nodes=False)

        # ******************* including the Σ mode ****************
        Σ = [1] * (len(self.nodes) - self.is_grounded)
        if not self.is_grounded:  # only append if the circuit is not grounded
            mat = np.array(frozen_modes + [Σ])
            # check to see if the vectors are still independent
            if np.linalg.matrix_rank(mat) < len(frozen_modes) + 1:
                frozen_modes = frozen_modes[1:] + [Σ]
            else:
                frozen_modes.append(Σ)

        # *********** Adding periodic, free and extended modes to frozen ************
        modes = []  # starting with the frozen modes

        for m in (
            frozen_modes + free_modes + periodic_modes + LC_modes  # + extended_modes
        ):  # This order is important
            if not self._mode_in_subspace(m, modes):
                modes.append(m)

        for m in LC_modes:  # adding the LC modes to the basis
            if not self._mode_in_subspace(m, modes):
                modes.append(m)

        var_categories_circuit: Dict[str, list] = {
            "periodic": [],
            "extended": [],
            "free": [],
            "frozen": [],
        }

        for x, mode in enumerate(modes):
            # calculate the number of periodic modes
            if self._mode_in_subspace(Σ, [mode]) and not self.is_grounded:
                continue

            if self._mode_in_subspace(mode, frozen_modes):
                var_categories_circuit["frozen"].append(x + 1)
                continue

            if self._mode_in_subspace(mode, free_modes):
                var_categories_circuit["free"].append(x + 1)
                continue

            if self._mode_in_subspace(mode, periodic_modes):
                var_categories_circuit["periodic"].append(x + 1)
                continue

            # Any mode which survived the above conditionals is an extended mode
            var_categories_circuit["extended"].append(x + 1)

        # Classifying the modes given in the transformation by the user

        user_given_modes = transformation_matrix.transpose()

        var_categories_user: Dict[str, list] = {
            "periodic": [],
            "extended": [],
            "free": [],
            "frozen": [],
            "sigma": [],
        }
        sigma_mode_found = False
        for x, mode in enumerate(user_given_modes):
            # calculate the number of periodic modes
            if self._mode_in_subspace(Σ, [mode]) and not self.is_grounded:
                sigma_mode_found = True
                var_categories_user["sigma"].append(x + 1)
                continue

            if self._mode_in_subspace(mode, frozen_modes):
                var_categories_user["frozen"].append(x + 1)
                continue

            if self._mode_in_subspace(mode, free_modes):
                var_categories_user["free"].append(x + 1)
                continue

            if self._mode_in_subspace(mode, periodic_modes):
                var_categories_user["periodic"].append(x + 1)
                continue

            # Any mode which survived the above conditionals is an extended mode
            var_categories_user["extended"].append(x + 1)

        # comparing the modes in the user defined and the code generated transformation

        mode_types = ["periodic", "extended", "free", "frozen"]

        for mode_type in mode_types:
            num_extra_modes = len(var_categories_circuit[mode_type]) - len(
                var_categories_user[mode_type]
            )
            if num_extra_modes > 0 and enable_warnings:
                warnings.warn(
                    "Number of extra "
                    + mode_type
                    + " modes found: "
                    + str(num_extra_modes)
                    + "\n"
                )
        if not self.is_grounded and not sigma_mode_found:
            raise Exception(
                "This circuit is not grounded, and so has a sigma mode. This transformation does not have a sigma mode."
            )

        return var_categories_user

    def variable_transformation_matrix(self) -> Tuple[ndarray, Dict[str, List[int]]]:
        """
        Evaluates the boundary conditions and constructs the variable transformation
        matrix, which is returned along with the dictionary `var_categories` which
        classifies the types of variables present in the circuit.

        Returns
        -------
            tuple of transformation matrix for the node variables and `var_categories`
            dict which classifies the variable types for each variable index
        """

        # ****************  Finding the Periodic Modes ****************
        selected_branches = [branch for branch in self.branches if branch.type == "L"]
        periodic_modes = self._independent_modes(selected_branches)

        # ****************  Finding the frozen modes ****************
        selected_branches = [branch for branch in self.branches if branch.type != "L"]
        frozen_modes = self._independent_modes(selected_branches, single_nodes=True)

        # **************** Finding the Cyclic Modes ****************
        selected_branches = [branch for branch in self.branches if branch.type != "C"]
        free_modes = self._independent_modes(selected_branches)

        # ****************  including the Σ mode ****************
        Σ = [1] * (len(self.nodes) - self.is_grounded)
        if not self.is_grounded:  # only append if the circuit is not grounded
            mat = np.array(frozen_modes + [Σ])
            # check to see if the vectors are still independent
            if np.linalg.matrix_rank(mat) < len(frozen_modes) + 1:
                frozen_modes = frozen_modes[1:] + [Σ]
            else:
                frozen_modes.append(Σ)

        # **************** Finding the LC Modes ****************
        selected_branches = [branch for branch in self.branches if "JJ" in branch.type]
        LC_modes = self._independent_modes(
            selected_branches, single_nodes=False, basisvec_entries=[-1, 1]
        )

        # **************** Adding frozen, free, periodic , LC and extended modes ****
        modes = []  # starting with an empty list

        for m in (
            frozen_modes + free_modes + periodic_modes + LC_modes  # + extended_modes
        ):  # This order is important
            mat = np.array(modes + [m])
            if np.linalg.matrix_rank(mat) == len(mat):
                modes.append(m)

        # ********** Completing the Basis ****************
        # step 4: construct the new set of basis vectors

        # constructing a standard basis
        if self.basis_completion == "heuristic":
            node_count = len(self.nodes) - self.is_grounded
            standard_basis = [np.ones(node_count)]

            vector_ref = np.zeros(node_count)
            if node_count > 2:
                vector_ref[: node_count - 2] = 1
            else:
                vector_ref[: node_count - 1] = 1

            vector_set = (
                permutation
                for permutation in itertools.permutations(vector_ref, node_count)
            )  # making a generator
            while np.linalg.matrix_rank(np.array(standard_basis)) < node_count:
                a = next(vector_set)
                mat = np.array(standard_basis + [a])
                if np.linalg.matrix_rank(mat) == len(mat):
                    standard_basis = standard_basis + [list(a)]

            standard_basis = np.array(standard_basis)

        elif self.basis_completion == "canonical":
            standard_basis = np.identity(len(self.nodes) - self.is_grounded)

        new_basis = modes.copy()

        for m in standard_basis:  # completing the basis
            mat = np.array([i for i in new_basis] + [m])
            if np.linalg.matrix_rank(mat) == len(mat):
                new_basis.append(m)

        new_basis = np.array(new_basis)

        # sorting the basis so that the free, periodic and frozen variables occur at
        # the beginning.
        if not self.is_grounded:
            pos_Σ = [i for i in range(len(new_basis)) if new_basis[i].tolist() == Σ]
        else:
            pos_Σ = []

        pos_free = [
            i
            for i in range(len(new_basis))
            if i not in pos_Σ
            if new_basis[i].tolist() in free_modes
        ]
        pos_periodic = [
            i
            for i in range(len(new_basis))
            if i not in pos_Σ
            if i not in pos_free
            if new_basis[i].tolist() in periodic_modes
        ]
        pos_frozen = [
            i
            for i in range(len(new_basis))
            if i not in pos_Σ
            if i not in pos_free
            if i not in pos_periodic
            if new_basis[i].tolist() in frozen_modes
        ]
        pos_rest = [
            i
            for i in range(len(new_basis))
            if i not in pos_Σ
            if i not in pos_free
            if i not in pos_periodic
            if i not in pos_frozen
        ]
        pos_list = pos_periodic + pos_rest + pos_free + pos_frozen + pos_Σ
        # transforming the new_basis matrix
        new_basis = new_basis[pos_list].T

        # saving the variable identification to a dict
        var_categories = {
            "periodic": [
                i + 1 for i in range(len(pos_list)) if pos_list[i] in pos_periodic
            ],
            "extended": [
                i + 1 for i in range(len(pos_list)) if pos_list[i] in pos_rest
            ],
            "free": [i + 1 for i in range(len(pos_list)) if pos_list[i] in pos_free],
            "frozen": [
                i + 1 for i in range(len(pos_list)) if pos_list[i] in pos_frozen
            ],
            "sigma": (
                [i + 1 for i in range(len(pos_list)) if pos_list[i] == pos_Σ[0]]
                if not self.is_grounded
                else []
            ),
        }

        return np.array(new_basis), var_categories

    def update_param_init_val(self, param_name, value):
        """
        Updates the param init val for param_name
        """
        for index, param in enumerate(list(self.symbolic_params.keys())):
            if param_name == param.name:
                self.symbolic_params[param] = value
                break
        if self.is_purely_harmonic:
            (
                self.normal_mode_freqs,
                self.transformation_matrix,
            ) = self.purely_harmonic_transformation()
            self.configure()

    def _junction_terms(self):
        terms = 0
        # looping over all the junction terms
        junction_branches = [
            branch
            for branch in self.branches
            if "JJ" in branch.type and "JJs" not in branch.type
        ]
        junction_branch_order = [
            _junction_order(branch.type) for branch in junction_branches
        ]

        for branch_idx, jj_branch in enumerate(junction_branches):
            # adding external flux
            phi_ext = self.branch_flux_allocations[jj_branch.index]

            # if loop to check for the presence of ground node
            for order in range(1, junction_branch_order[branch_idx] + 1):
                junction_param = "EJ" if order == 1 else f"EJ{order}"
                if jj_branch.nodes[1].index == 0:
                    terms += -jj_branch.parameters[junction_param] * sympy.cos(
                        (order)
                        * (-sympy.symbols(f"φ{jj_branch.nodes[0].index}") + phi_ext)
                    )
                elif jj_branch.nodes[0].index == 0:
                    terms += -jj_branch.parameters[junction_param] * sympy.cos(
                        (order)
                        * (sympy.symbols(f"φ{jj_branch.nodes[1].index}") + phi_ext)
                    )
                else:
                    terms += -jj_branch.parameters[junction_param] * sympy.cos(
                        (order)
                        * (
                            (
                                sympy.symbols(f"φ{jj_branch.nodes[1].index}")
                                - sympy.symbols(f"φ{jj_branch.nodes[0].index}")
                            )
                            + phi_ext
                        )
                    )
        return terms

    def _JJs_terms(self):
        """To add terms for the sawtooth josephson junction"""
        terms = 0
        # looping over all the junction terms
        junction_branches = [branch for branch in self.branches if "JJs" in branch.type]

        # defining a function for sawtooth
        saw = sympy.Function("saw", real=True)

        for branch_idx, jj_branch in enumerate(junction_branches):
            # adding external flux
            phi_ext = self.branch_flux_allocations[jj_branch.index]

            # if loop to check for the presence of ground node
            junction_param = "EJ"
            if jj_branch.nodes[1].index == 0:
                terms += jj_branch.parameters[junction_param] * saw(
                    (-sympy.symbols(f"φ{jj_branch.nodes[0].index}") + phi_ext)
                )
            elif jj_branch.nodes[0].index == 0:
                terms += jj_branch.parameters[junction_param] * saw(
                    (sympy.symbols(f"φ{jj_branch.nodes[1].index}") + phi_ext)
                )
            else:
                terms += jj_branch.parameters[junction_param] * saw(
                    (
                        (
                            sympy.symbols(f"φ{jj_branch.nodes[1].index}")
                            - sympy.symbols(f"φ{jj_branch.nodes[0].index}")
                        )
                        + phi_ext
                    )
                )
        return terms

    def _inductance_inverse_matrix(self, substitute_params: bool = False):
        """
        Generate a inductance matrix for the circuit

        Parameters
        ----------
        substitute_params:
            when set to True all the symbolic branch parameters are substituted with
            their corresponding attributes in float, by default False

        Returns
        -------
        _type_
            _description_
        """
        branches_with_inductance = [
            branch for branch in self.branches if branch.type == "L"
        ]

        param_init_vals_dict = self.symbolic_params

        # filling the non-diagonal entries
        if not self.is_grounded:
            num_nodes = len(self.nodes) - self.is_grounded
        else:
            num_nodes = len(self.nodes) - self.is_grounded + 1
        if not self.is_any_branch_parameter_symbolic() or substitute_params:
            L_mat = np.zeros([num_nodes, num_nodes])
        else:
            L_mat = sympy.zeros(num_nodes)

        for branch in branches_with_inductance:
            if len(set(branch.nodes)) > 1:  # branch if shorted is not considered
                inductance = branch.parameters["EL"]
                if type(inductance) != float and substitute_params:
                    inductance = param_init_vals_dict[inductance]
                if self.is_grounded:
                    L_mat[branch.nodes[0].index, branch.nodes[1].index] += -inductance
                else:
                    L_mat[
                        branch.nodes[0].index - 1, branch.nodes[1].index - 1
                    ] += -inductance

        if not self.is_any_branch_parameter_symbolic() or substitute_params:
            L_mat = L_mat + L_mat.T - np.diag(L_mat.diagonal())
        else:
            L_mat = L_mat + L_mat.T - sympy.diag(*L_mat.diagonal())

        for i in range(L_mat.shape[0]):  # filling the diagonal entries
            L_mat[i, i] = -np.sum(L_mat[i, :])

        if self.is_grounded:  # if grounded remove the 0th column and row from L_mat
            L_mat = L_mat[1:, 1:]
        return L_mat

    def _capacitance_matrix(self, substitute_params: bool = False):
        """
        Generate a capacitance matrix for the circuit

        Parameters
        ----------
        substitute_params:
            when set to True all the symbolic branch parameters are substituted with
            their corresponding attributes in float, by default False

        Returns
        -------
        _type_
            _description_
        """
        branches_with_capacitance = [
            branch
            for branch in self.branches
            if ("C" == branch.type or "JJ" in branch.type)
        ]

        param_init_vals_dict = self.symbolic_params

        # filling the non-diagonal entries
        if not self.is_grounded:
            num_nodes = len(self.nodes) - self.is_grounded
        else:
            num_nodes = len(self.nodes) - self.is_grounded + 1
        if not self.is_any_branch_parameter_symbolic() or substitute_params:
            C_mat = np.zeros([num_nodes, num_nodes])
        else:
            C_mat = sympy.zeros(num_nodes)

        for branch in branches_with_capacitance:
            if len(set(branch.nodes)) > 1:  # branch if shorted is not considered
                capacitance = branch.parameters[
                    _capactiance_variable_for_branch(branch.type)
                ]
                if type(capacitance) != float and substitute_params:
                    capacitance = param_init_vals_dict[capacitance]
                if self.is_grounded:
                    C_mat[branch.nodes[0].index, branch.nodes[1].index] += -1 / (
                        capacitance * 8
                    )
                else:
                    C_mat[
                        branch.nodes[0].index - 1, branch.nodes[1].index - 1
                    ] += -1 / (capacitance * 8)

        if not self.is_any_branch_parameter_symbolic() or substitute_params:
            C_mat = C_mat + C_mat.T - np.diag(C_mat.diagonal())
        else:
            C_mat = C_mat + C_mat.T - sympy.diag(*C_mat.diagonal())

        for i in range(C_mat.shape[0]):  # filling the diagonal entries
            C_mat[i, i] = -np.sum(C_mat[i, :])

        if self.is_grounded:  # if grounded remove the 0th column and row from C_mat
            C_mat = C_mat[1:, 1:]
        return C_mat

    def _capacitor_terms(self):
        terms = 0
        branches_with_capacitance = [
            branch
            for branch in self.branches
            if branch.type == "C" or "JJ" in branch.type
        ]
        for c_branch in branches_with_capacitance:
            if c_branch.nodes[1].index == 0:
                terms += (
                    1
                    / (
                        16
                        * c_branch.parameters[
                            _capactiance_variable_for_branch(c_branch.type)
                        ]
                    )
                    * (symbols(f"vφ{c_branch.nodes[0].index}")) ** 2
                )
            elif c_branch.nodes[0].index == 0:
                terms += (
                    1
                    / (
                        16
                        * c_branch.parameters[
                            _capactiance_variable_for_branch(c_branch.type)
                        ]
                    )
                    * (-symbols(f"vφ{c_branch.nodes[1].index}")) ** 2
                )
            else:
                terms += (
                    1
                    / (
                        16
                        * c_branch.parameters[
                            _capactiance_variable_for_branch(c_branch.type)
                        ]
                    )
                    * (
                        symbols(f"vφ{c_branch.nodes[1].index}")
                        - symbols(f"vφ{c_branch.nodes[0].index}")
                    )
                    ** 2
                )
        return terms

    def _inductance_matrix_branch_vars(
        self, substitute_params: bool = False, return_inverse: bool = False
    ):
        """
        Generate a inductance matrix for the circuit, including the mutual inductances

        Returns
        -------
        _type_
            _description_
        """
        num_branches = len(self.branches)
        if not self.is_any_branch_parameter_symbolic() or substitute_params:
            L_mat = np.zeros([num_branches, num_branches])
        else:
            L_mat = sympy.zeros(num_branches)
        # filling the diagonal entries
        for branch in [b for b in self.branches if b.type == "L"]:
            EL = branch.parameters["EL"]
            if type(EL) != float and substitute_params:
                EL = self.symbolic_params[EL]
            L_mat[branch.index, branch.index] = 1 / EL
        # filling the non-diagonal entries
        for idx, coupler in enumerate([c for c in self.couplers if c.type == "ML"]):
            EML = coupler.parameters["EML"]
            if type(EML) != float and substitute_params:
                EML = self.symbolic_params[EML]
            L_mat[coupler.branches[0].index, coupler.branches[1].index] = 1 / EML
            L_mat[coupler.branches[1].index, coupler.branches[0].index] = 1 / EML
        # remove all zero rows and columns
        irrelevant_indices = [
            idx for idx in range(num_branches) if self.branches[idx].type != "L"
        ]
        L_mat = np.delete(L_mat, irrelevant_indices, axis=0)
        L_mat = np.delete(L_mat, irrelevant_indices, axis=1)
        if return_inverse:
            if substitute_params or not self.is_any_branch_parameter_symbolic():
                return np.linalg.inv(L_mat)
            else:
                # return sympy matrix inverse
                return sympy.Matrix(L_mat).inv()

        return L_mat

    def _generate_branch_flux_allocations(self):
        """
        Returns an array of the flux allocation for each branch in the circuit
        """
        if self.use_dynamic_flux_grouping:
            return self._time_dependent_flux_distribution()

        if not self.closure_branches or len(self.closure_branches) == 0:
            return np.zeros(len(self.branches))
        flux_allocation_array = np.zeros(
            (len(self.branches), len(self.closure_branches))
        )
        if not self.closure_branches:
            return flux_allocation_array
        for flux_idx, element in enumerate(self.closure_branches):
            if isinstance(element, Branch):
                flux_allocation_array[element.index, flux_idx] = 1
                continue
            for branch in element:
                flux_allocation_array[branch.index, flux_idx] = element[branch]
        return np.dot(flux_allocation_array, self.external_fluxes)

    def _inductor_terms(self, substitute_params: bool = False):
        """
        Returns terms corresponding to purely inductive branches in the circuit
        """
        inverse_inductance_mat = self._inductance_matrix_branch_vars(
            substitute_params, return_inverse=True
        )
        branch_fluxes = []
        for l_branch in [branch for branch in self.branches if branch.type == "L"]:
            # adding external flux
            phi_ext = self.branch_flux_allocations[l_branch.index]

            if l_branch.nodes[0].index == 0:
                branch_flux = symbols(f"φ{l_branch.nodes[1].index}") + phi_ext
            elif l_branch.nodes[1].index == 0:
                branch_flux = -symbols(f"φ{l_branch.nodes[0].index}") + phi_ext
            else:
                branch_flux = (
                    symbols(f"φ{l_branch.nodes[1].index}")
                    - symbols(f"φ{l_branch.nodes[0].index}")
                    + phi_ext
                )
            branch_fluxes.append(branch_flux)
        branch_currents = inverse_inductance_mat @ np.array(branch_fluxes)
        terms = 0
        for idx, branch in enumerate(
            [branch for branch in self.branches if branch.type == "L"]
        ):
            terms += 0.5 * 1 / (branch.parameters["EL"]) * branch_currents[idx] ** 2
        # substitute params if necessary
        if substitute_params and terms != 0:
            for symbol in self.symbolic_params:
                terms = terms.subs(symbol.name, self.symbolic_params[symbol])
        return terms

    def _spanning_tree(self, consider_capacitive_loops: bool = False):
        r"""
        Returns a spanning tree (as a list of branches) for the given instance. Notice that
        if the circuit contains multiple capacitive islands, the returned spanning tree will
        not include the capacitive twig between two capacitive islands.

        This function also returns all the branches that form superconducting loops, and a
        list of lists of nodes (node_sets), which keeps the generation info for nodes, e.g.,
        for the following spanning tree:

                   /---Node(2)
        Node(1)---'
                   '---Node(3)---Node(4)

        has the node_sets returned as [[Node(1)], [Node(2),Node(3)], [Node(4)]]

        Returns
        -------
            A list of spanning trees in the circuit, which does not include capacitor branches,
            a list of branches that forms superconducting loops for each tree, and a list of lists of nodes
            (node_sets) for each tree (which keeps the generation info for nodes of branches on the path)
            and list of closure branches for each tree.
        """

        # Make a copy of self; do not need symbolic expressions etc., so do a minimal
        # initialization only
        circ_copy = copy.deepcopy(self)

        # adding an attribute for node list without ground
        circ_copy._node_list_without_ground = circ_copy.nodes
        if circ_copy.is_grounded:
            circ_copy._node_list_without_ground.remove(circ_copy.ground_node)

        # **************** removing all the capacitive branches and updating the nodes *
        # identifying capacitive branches
        branches_to_be_removed = []
        if not consider_capacitive_loops:
            branches_to_be_removed = [
                branch for branch in list(circ_copy.branches) if branch.type == "C"
            ]
        for c_branch in branches_to_be_removed:
            for (
                node
            ) in (
                c_branch.nodes
            ):  # updating the branches attribute for each node that this branch
                # connects
                node.branches = [b for b in node.branches if b is not c_branch]
            circ_copy.branches.remove(c_branch)  # removing the branch

        num_float_nodes = 1
        while num_float_nodes > 0:  # breaks when no floating nodes are detected
            num_float_nodes = 0  # setting
            for node in circ_copy._node_list_without_ground:
                if len(node.branches) == 0:
                    circ_copy._node_list_without_ground.remove(node)
                    num_float_nodes += 1
                    continue
                if len(node.branches) == 1:
                    branches_connected_to_node = node.branches[0]
                    circ_copy.branches.remove(branches_connected_to_node)
                    for new_node in branches_connected_to_node.nodes:
                        if new_node != node:
                            new_node.branches = [
                                i
                                for i in new_node.branches
                                if i is not branches_connected_to_node
                            ]
                            num_float_nodes += 1
                            continue
                        else:
                            circ_copy._node_list_without_ground.remove(node)

        if circ_copy._node_list_without_ground == []:
            return {
                "list_of_trees": [],
                "loop_branches_for_trees": [],
                "node_sets_for_trees": [],
                "closure_branches_for_trees": [],
            }
        # *****************************************************************************

        # **************** Constructing the node_sets ***************
        node_sets_for_trees = []  # seperate node sets for separate trees
        if circ_copy.is_grounded:
            node_sets = [[circ_copy.ground_node]]
        else:
            node_sets = [
                [circ_copy._node_list_without_ground[0]]
            ]  # starting with the first set that has the first node as the only element
        node_sets_for_trees.append(node_sets)

        num_nodes = len(circ_copy._node_list_without_ground)
        # this needs to be done as the ground node is not included in self.nodes
        if circ_copy.is_grounded:
            num_nodes += 1

        # finding all the sets of nodes and filling node_sets
        node_set_index = 0
        tree_index = 0
        while (
            len(flatten_list_recursive(node_sets_for_trees))
            < num_nodes  # checking to see if all the nodes are present in node_sets
        ):
            node_set = []

            for node in node_sets_for_trees[tree_index][node_set_index]:
                node_set += node.connected_nodes("all")

            node_set = [
                x
                for x in unique_elements_in_list(node_set)
                if x
                not in flatten_list_recursive(
                    node_sets_for_trees[tree_index][: node_set_index + 1]
                )
            ]
            if node_set:
                node_set.sort(key=lambda node: node.index)

            # code to handle two different capacitive islands in the circuit.
            if node_set == []:
                node_sets_for_trees.append([])
                for node in circ_copy._node_list_without_ground:
                    if node not in flatten_list_recursive(
                        node_sets_for_trees[tree_index]
                    ):
                        tree_index += 1
                        node_sets_for_trees[tree_index].append([node])
                        node_set_index = 0
                        break
                continue

            node_sets_for_trees[tree_index].append(node_set)
            node_set_index += 1
        # ***************************

        # **************** constructing the spanning tree ##########
        def connecting_branches(n1: Node, n2: Node):
            return [branch for branch in n1.branches if branch in n2.branches]

        def is_same_branch(branch_1: Branch, branch_2: Branch):
            return branch_1.index == branch_2.index

        def fetch_same_branch_from_circ(branch: Branch, circ: SymbolicCircuit):
            for b in circ.branches:
                if is_same_branch(b, branch):
                    return b

        def fetch_same_node_from_circ(node: Node, circ: SymbolicCircuit):
            for n in circ.nodes:
                if n.index == node.index:
                    return n

        list_of_trees = []
        for node_sets in node_sets_for_trees:
            tree = []  # tree having branches of the instance that is copied

            # find the branch connecting this node to another node in a previous node set.
            for index, node_set in enumerate(node_sets):
                if index == 0:
                    continue
                for node in node_set:
                    for prev_node in node_sets[index - 1]:
                        if len(connecting_branches(node, prev_node)) != 0:
                            tree.append(connecting_branches(node, prev_node)[0])
                            break
            list_of_trees.append(tree)

        # as the capacitors are removed to form the spanning tree, and as a result
        # floating branches as well, the set of all branches which form the
        # superconducting loops would be in circ_copy.
        closure_branches_for_trees = [[] for tree in list_of_trees]
        loop_branches_for_trees = []
        for tree_idx, tree in enumerate(list_of_trees):
            loop_branches = tree.copy()
            nodes_in_tree = flatten_list_recursive(node_sets_for_trees[tree_idx])
            for branch in [
                branch for branch in circ_copy.branches if branch not in tree
            ]:
                if len([node for node in branch.nodes if node in nodes_in_tree]) == 2:
                    loop_branches.append(branch)
                    closure_branches_for_trees[tree_idx].append(branch)
            loop_branches_for_trees.append(loop_branches)

        # get branches from the original circuit
        for tree_idx, tree in enumerate(list_of_trees):
            list_of_trees[tree_idx] = [
                fetch_same_branch_from_circ(branch, self) for branch in tree
            ]
            loop_branches_for_trees[tree_idx] = [
                fetch_same_branch_from_circ(branch, self)
                for branch in loop_branches_for_trees[tree_idx]
            ]
            closure_branches_for_trees[tree_idx] = [
                fetch_same_branch_from_circ(branch, self)
                for branch in closure_branches_for_trees[tree_idx]
            ]
            node_sets_for_trees[tree_idx] = [
                [fetch_same_node_from_circ(node, self) for node in node_set]
                for node_set in node_sets_for_trees[tree_idx]
            ]

        # if the closure branches are manually set, then the spanning tree would be all
        # the superconducting loop branches except the closure branches
        if self.closure_branches != [] and np.all(
            [isinstance(elem, Branch) for elem in self.closure_branches]
        ):
            closure_branches_for_trees = [
                [] for loop_branches in loop_branches_for_trees
            ]
            list_of_trees = []
            for tree_idx, loop_branches in enumerate(loop_branches_for_trees):
                list_of_trees.append(
                    [
                        branch
                        for branch in loop_branches
                        if branch not in self.closure_branches
                    ]
                )
                closure_branches_for_trees[tree_idx] = [
                    branch
                    for branch in loop_branches
                    if branch in self.closure_branches
                ]

        return {
            "list_of_trees": list_of_trees,
            "loop_branches_for_trees": loop_branches_for_trees,
            "node_sets_for_trees": node_sets_for_trees,
            "closure_branches_for_trees": closure_branches_for_trees,
        }

    def _closure_branches(self, spanning_tree_dict=None):
        r"""
        Returns and stores the closure branches in the circuit.
        """
        return flatten_list_recursive(
            (spanning_tree_dict or self.spanning_tree_dict)[
                "closure_branches_for_trees"
            ]
        )

    def _time_dependent_flux_distribution(self):
        closure_branches = self._closure_branches()
        # constructing the constraint matrix
        R = np.zeros([len(self.branches), len(closure_branches)])
        # constructing branch capacitance matrix
        C_diag = np.identity(len(self.branches)) * 0
        # constructing the matrix which transforms node to branch variables
        W = np.zeros([len(self.branches), len(self.nodes) - self.is_grounded])

        for closure_brnch_idx, closure_branch in enumerate(closure_branches):
            loop_branches = self._find_loop(closure_branch)
            # setting the loop direction from the direction of the closure branch
            R_prev_brnch = 1
            for b_idx, branch in enumerate(loop_branches):
                R_elem = 1
                if b_idx == 0:
                    start_node = list(branch.common_node(loop_branches[1]))[0]
                    start_node_idx = branch.nodes.index(start_node)
                    if start_node_idx == 0:
                        R_elem *= -1
                if b_idx > 0:
                    start_node_idx = 1 if R_prev_brnch > 0 else 0
                    start_node = loop_branches[b_idx - 1].nodes[start_node_idx]
                    R_elem = R_prev_brnch
                    if branch.node_ids()[start_node_idx] == start_node.index:
                        R_elem *= -1
                R_prev_brnch = R_elem
                R[self.branches.index(branch), closure_brnch_idx] = R_elem
            if R[self.branches.index(closure_branch), closure_brnch_idx] < 0:
                R[:, closure_brnch_idx] = R[:, closure_brnch_idx] * -1

        for idx, branch in enumerate(self.branches):
            if branch.type == "C" or "JJ" in branch.type:
                EC = (
                    branch.parameters["EC"]
                    if branch.type == "C"
                    else branch.parameters["ECJ"]
                )
                if isinstance(EC, sympy.Expr):
                    EC = self.symbolic_params[EC]
                C_diag[idx, idx] = 1 / (EC * 8)
            for node_idx, node in enumerate(branch.nodes):
                if node.is_ground():
                    continue
                n_id = self.nodes.index(node) - self.is_grounded
                W[idx, n_id] = (-1) ** node_idx

        M = np.vstack([(W.T @ C_diag), R.T])

        I = np.vstack(
            [
                np.zeros([len(self.nodes) - self.is_grounded, len(closure_branches)]),
                np.identity(len(closure_branches)),
            ]
        )

        B = (np.linalg.pinv(M)) @ I
        return B.round(10) @ self.external_fluxes

    def _find_path_to_root(
        self, node: Node, spanning_tree_dict=None
    ) -> Tuple[int, List["Node"], List["Branch"]]:
        r"""
        Returns all the nodes and branches in the spanning tree path between the
        input node and the root of the spanning tree. Also returns the distance
        (generation) between the input node and the root node. The root of the spanning
        tree is node 0 if there is a physical ground node, otherwise it is node 1.

        Notice that the branches that sit on the boundaries of capacitive islands are
        not included in the branch list.

        Parameters
        ----------
        node: Node
            Node variable which is the input

        Returns
        -------
            An integer for the generation number, a list of ancestor nodes, and a list
            of branches on the path
        """
        # extract spanning trees node_sets (to determine the generation of the node)
        tree_info_dict = spanning_tree_dict or self.spanning_tree_dict
        # find out the generation number of the node in the spanning tree
        for tree_idx, tree in enumerate(tree_info_dict["list_of_trees"]):
            node_sets = tree_info_dict["node_sets_for_trees"][tree_idx]
            tree = tree_info_dict["list_of_trees"][tree_idx]
            # generation number begins from 0
            for igen, nodes in enumerate(node_sets):
                nodes_id = [node.index for node in nodes]
                if node.index in nodes_id:
                    generation = igen
                    break
            # find out the path from the node to the root
            current_node = node
            ancestor_nodes_list = []
            branch_path_to_root = []
            root_node = node_sets[0][0]
            if root_node == node:
                return (0, [], [], tree_idx)

            tree_perm_gen = (perm for perm in itertools.permutations(tree))
            while root_node not in ancestor_nodes_list:
                ancestor_nodes_list = []
                branch_path_to_root = []
                current_node = node
                try:
                    tree_perm = next(tree_perm_gen)
                except StopIteration:
                    break
                # finding the parent of the current_node, and the branch that links the
                # parent and current_node
                for branch in tree_perm:
                    common_node_list = [
                        n for n in branch.nodes if n not in [current_node]
                    ]
                    if (
                        len(common_node_list) == 1
                        and common_node_list[0] not in ancestor_nodes_list
                    ):
                        second_node = common_node_list[0]
                        ancestor_nodes_list.append(second_node)
                        branch_path_to_root.append(branch)
                        current_node = second_node
                        if current_node.index == root_node.index:
                            break
            if root_node in ancestor_nodes_list:
                break

        ancestor_nodes_list.reverse()
        branch_path_to_root.reverse()
        return generation, ancestor_nodes_list, branch_path_to_root, tree_idx

    def _find_loop(
        self, closure_branch: Branch, spanning_tree_dict=None
    ) -> List["Branch"]:
        r"""
        Find out the loop that is closed by the closure branch

        Parameters
        ----------
        closure_branch: Branch
            The input closure branch

        Returns
        -------
            A list of branches that corresponds to the loop closed by the closure branch
        """
        # find out ancestor nodes, path to root and generation number for each node in the
        # closure branch
        tree_info_dict = spanning_tree_dict or self.spanning_tree_dict
        _, _, path_1, tree_idx_0 = self._find_path_to_root(
            closure_branch.nodes[0], tree_info_dict
        )
        _, _, path_2, tree_idx_1 = self._find_path_to_root(
            closure_branch.nodes[1], tree_info_dict
        )
        # find branches that are not common in the paths, and then add the closure
        # branch to form the loop
        path_1 = unique_elements_in_list(path_1)
        path_2 = unique_elements_in_list(path_2)
        loop = (
            [branch for branch in path_1 if branch not in path_2]
            + [branch for branch in path_2 if branch not in path_1]
            + [closure_branch]
        )
        return self._order_branches_in_loop(loop)

    def _order_branches_in_loop(self, loop_branches):
        branches_in_order = [loop_branches[0]]
        branch_node_ids = [branch.node_ids() for branch in loop_branches]
        prev_node_id = branch_node_ids[0][0]
        while len(branches_in_order) < len(loop_branches):
            for branch in [
                brnch for brnch in loop_branches if brnch not in branches_in_order
            ]:
                if prev_node_id in branch.node_ids():
                    branches_in_order.append(branch)
                    break
            prev_node_id = [idx for idx in branch.node_ids() if idx != prev_node_id][0]
        return branches_in_order

    def _set_external_fluxes(
        self,
        closure_branches: Optional[List[Union[Branch, Dict[Branch, float]]]] = None,
    ):
        # setting the class properties

        if self.is_purely_harmonic and not self.use_dynamic_flux_grouping:
            self.external_fluxes = []
            self.closure_branches = []
            return 0

        if closure_branches:
            closure_branch_list = [
                branch if isinstance(branch, Branch) else list(branch.keys())
                for branch in closure_branches
            ]
            closure_branch_list = flatten_list_recursive(closure_branch_list)
            for branch in closure_branch_list:
                if branch.type == "C" and not self.use_dynamic_flux_grouping:
                    raise ValueError(
                        "The closure branch cannot be a capacitive branch, when dynamic flux grouping is not used."
                    )

        closure_branches = closure_branches or self._closure_branches()

        if len(closure_branches) > 0:
            self.closure_branches = closure_branches
            self.external_fluxes = [
                symbols("Φ" + str(i + 1)) for i in range(len(closure_branches))
            ]

    def _branch_sym_expr(
        self,
        branch: Branch,
        return_charge: bool = False,
        substitute_params: bool = True,
    ):
        """
        Returns the voltage across the branch in terms of the charge operators

        Args:
            branch (Branch): A branch of the instance
        """
        transformation_matrix = self.transformation_matrix

        if return_charge:
            frozen_indices = [
                i - 1
                for i in self.var_categories["frozen"] + self.var_categories["sigma"]
            ]
            # generating the C_mat_θ by inverting the capacitance matrix
            if self.is_any_branch_parameter_symbolic() and not substitute_params:
                C_mat_θ = (
                    transformation_matrix.T
                    * self._capacitance_matrix()
                    * transformation_matrix
                )
                relevant_indices = [
                    i for i in range(C_mat_θ.shape[0]) if i not in frozen_indices
                ]
                C_mat_θ = C_mat_θ[relevant_indices, relevant_indices]
                EC_mat_θ = C_mat_θ.inv()
            else:
                C_mat_θ = (
                    transformation_matrix.T
                    @ self._capacitance_matrix(substitute_params=substitute_params)
                    @ transformation_matrix
                )
                C_mat_θ = np.delete(C_mat_θ, frozen_indices, 0)
                C_mat_θ = np.delete(C_mat_θ, frozen_indices, 1)
                EC_mat_θ = np.linalg.inv(C_mat_θ)
            p_θ_vars = [
                (
                    symbols(f"Q{i}")
                    if i not in self.var_categories["free"]
                    else symbols(f"Qf{i}")
                )
                for i in np.sort(
                    self.var_categories["periodic"]
                    + self.var_categories["extended"]
                    + self.var_categories["free"]
                )
                # replacing the free charge with 0, as it would not affect the circuit
                # Lagrangian.
            ]
            node_id1, node_id2 = [
                node.index - (1 if not self.is_grounded else 0) for node in branch.nodes
            ]
            voltages = list(EC_mat_θ * sympy.Matrix(p_θ_vars))

            # insert the voltages for frozen modes
            for index in self.var_categories["sigma"]:
                voltages.insert(index, 0)
            # substitute expressions for frozen variables
            for index in self.var_categories["frozen"]:
                frozen_var_expr = self.frozen_var_exprs[index]
                frozen_var_expr = frozen_var_expr.subs(
                    [
                        (var_sym, f"Q{get_trailing_number(var_sym.name)}")
                        for var_sym in frozen_var_expr.free_symbols
                    ]
                )
                voltages.insert(index, round_symbolic_expr(frozen_var_expr, 10))

            node_voltages = list(transformation_matrix * sympy.Matrix(voltages))

            if self.is_grounded:
                node_voltages = [0] + node_voltages

            branch_voltage_expr = node_voltages[node_id1] - node_voltages[node_id2]
            # adding the offset charge variables
            for var_index in self.var_categories["periodic"]:
                branch_voltage_expr = branch_voltage_expr.subs(
                    symbols(f"Q{var_index}"),
                    symbols(f"n{var_index}") + symbols(f"ng{var_index}"),
                )
            return branch_voltage_expr * (
                1 / (8 * branch.parameters["EC"])
                if branch.type == "C"
                else 1 / (8 * branch.parameters["ECJ"])
            )

        node_id1, node_id2 = [node.index for node in branch.nodes]
        expr_node_vars = symbols(f"φ{node_id2}") - symbols(f"φ{node_id1}")
        expr_node_vars = expr_node_vars.subs(
            "φ0", 0
        )  # substituting node flux of ground to zero
        num_vars = len(self.nodes) - self.is_grounded
        new_vars = [
            (
                symbols(f"θ{index}")
                if index not in self.var_categories["frozen"]
                else self.frozen_var_exprs[index]
            )
            for index in range(1, 1 + num_vars)
        ]
        # free variables do not show up in the branch flux expression for inductors, assuming capacitances do not depend on the flux, but charge expression
        old_vars = [symbols(f"φ{index}") for index in range(1, 1 + num_vars)]
        transformed_expr = transformation_matrix.dot(new_vars)
        # add external flux
        phi_ext = self.branch_flux_allocations[branch.index]
        for idx, var in enumerate(old_vars):
            expr_node_vars = expr_node_vars.subs(var, transformed_expr[idx])
        return round_symbolic_expr(expr_node_vars + phi_ext, 12)

    def generate_symbolic_lagrangian(
        self, substitute_params: bool = False
    ) -> Tuple[sympy.Expr, sympy.Expr, sympy.Expr, sympy.Expr]:
        r"""
        Returns four symbolic expressions: lagrangian_θ, potential_θ, lagrangian_φ,
        potential_φ, where θ represents the set of new variables and φ represents
        the set of node variables
        """
        transformation_matrix = self.transformation_matrix

        # defining the φ variables
        φ_dot_vars = [
            symbols(f"vφ{i}") for i in range(1, len(self.nodes) - self.is_grounded + 1)
        ]

        # defining the θ variables
        θ_vars = [
            symbols(f"θ{i}") for i in range(1, len(self.nodes) - self.is_grounded + 1)
        ]
        # defining the θ dot variables
        θ_dot_vars = [
            symbols(f"vθ{i}") for i in range(1, len(self.nodes) - self.is_grounded + 1)
        ]
        # writing φ in terms of θ variables
        φ_vars_θ = transformation_matrix.dot(θ_vars)
        # writing φ dot vars in terms of θ variables
        φ_dot_vars_θ = transformation_matrix.dot(θ_dot_vars)

        # C_terms = self._C_terms()
        C_mat = self._capacitance_matrix(substitute_params)
        if not self.is_any_branch_parameter_symbolic():
            # in terms of node variables
            C_terms_φ = C_mat.dot(φ_dot_vars).dot(φ_dot_vars) * 0.5
            # in terms of new variables
            C_terms_θ = C_mat.dot(φ_dot_vars_θ).dot(φ_dot_vars_θ) * 0.5
        else:
            C_terms_φ = (sympy.Matrix(φ_dot_vars).T * C_mat * sympy.Matrix(φ_dot_vars))[
                0
            ] * 0.5  # in terms of node variables
            C_terms_θ = (
                sympy.Matrix(φ_dot_vars_θ).T * C_mat * sympy.Matrix(φ_dot_vars_θ)
            )[
                0
            ] * 0.5  # in terms of new variables

        inductor_terms_φ = self._inductor_terms(substitute_params=substitute_params)

        JJ_terms_φ = self._junction_terms() + self._JJs_terms()

        lagrangian_φ = C_terms_φ - inductor_terms_φ - JJ_terms_φ

        potential_φ = inductor_terms_φ + JJ_terms_φ
        potential_θ = (
            potential_φ.copy() if potential_φ != 0 else symbols("x") * 0
        )  # copying the potential in terms of the old variables to make substitutions

        for index in range(
            len(self.nodes) - self.is_grounded
        ):  # converting potential to new variables
            potential_θ = potential_θ.subs(symbols(f"φ{index + 1}"), φ_vars_θ[index])

        # eliminating the frozen variables
        if len(self.var_categories["frozen"]) > 0:
            frozen_eom_list = []
            for frozen_var_index in self.var_categories["frozen"]:
                frozen_eom_list.append(
                    potential_θ.diff(symbols(f"θ{frozen_var_index}"))
                )

            frozen_exprs = sympy.solve(
                frozen_eom_list,
                [
                    symbols(f"θ{frozen_var_index}")
                    for frozen_var_index in self.var_categories["frozen"]
                ],
            )

            for frozen_var, frozen_expr in frozen_exprs.items():
                potential_θ = potential_θ.replace(frozen_var, frozen_expr).expand()
            self.frozen_var_exprs = {
                get_trailing_number(frozen_var.name): frozen_expr
                for frozen_var, frozen_expr in frozen_exprs.items()
            }

        lagrangian_θ = C_terms_θ - potential_θ

        return lagrangian_θ, potential_θ, lagrangian_φ, potential_φ

    def generate_symbolic_hamiltonian(
        self, substitute_params=False, reevaluate_lagrangian: bool = False
    ) -> sympy.Expr:
        r"""
        Returns the Hamiltonian of the circuit in terms of the new variables
        :math:`\theta_i`.

        Parameters
        ----------
        substitute_params:
            When set to True, the symbols defined for branch parameters will be
            substituted with the numerical values in the respective Circuit attributes.
        """
        if reevaluate_lagrangian:
            _, potential_symbolic, _, _ = self.generate_symbolic_lagrangian(
                substitute_params=substitute_params
            )
        else:
            potential_symbolic = self.potential_symbolic

        transformation_matrix = self.transformation_matrix

        frozen_indices = [
            i - 1 for i in self.var_categories["frozen"] + self.var_categories["sigma"]
        ]
        # generating the C_mat_θ by inverting the capacitance matrix
        if self.is_any_branch_parameter_symbolic() and not substitute_params:
            C_mat_θ = (
                transformation_matrix.T
                * self._capacitance_matrix()
                * transformation_matrix
            )
            relevant_indices = [
                i for i in range(C_mat_θ.shape[0]) if i not in frozen_indices
            ]
            C_mat_θ = C_mat_θ[relevant_indices, relevant_indices]
            C_mat_θ = C_mat_θ.inv()
        else:
            C_mat_θ = (
                transformation_matrix.T
                @ self._capacitance_matrix(substitute_params=substitute_params)
                @ transformation_matrix
            )
            C_mat_θ = np.delete(C_mat_θ, frozen_indices, 0)
            C_mat_θ = np.delete(C_mat_θ, frozen_indices, 1)
            C_mat_θ = np.linalg.inv(C_mat_θ)

        p_φ_vars = [
            (
                symbols(f"Q{i}")
                if i not in self.var_categories["free"]
                else symbols(f"Qf{i}")
            )
            for i in np.sort(
                self.var_categories["periodic"]
                + self.var_categories["extended"]
                + self.var_categories["free"]
            )
            # replacing the free charge with 0, as it would not affect the circuit
            # Lagrangian.
        ]
        ### NOTE: sorting the variable indices in the above step is important as the transformation
        ### matrix already takes care of defining the appropriate momenta in the new variables. So, the above variables should be
        ### in the node variable order.
        # generating the kinetic energy terms for the Hamiltonian
        if not self.is_any_branch_parameter_symbolic():
            C_terms_new = (
                C_mat_θ.dot(p_φ_vars).dot(p_φ_vars) * 0.5
            )  # in terms of new variables
        else:
            C_terms_new = (sympy.Matrix(p_φ_vars).T * C_mat_θ * sympy.Matrix(p_φ_vars))[
                0
            ] * 0.5  # in terms of new variables

        hamiltonian_symbolic = C_terms_new + potential_symbolic

        # adding the offset charge variables
        for var_index in self.var_categories["periodic"]:
            hamiltonian_symbolic = hamiltonian_symbolic.subs(
                symbols(f"Q{var_index}"),
                symbols(f"n{var_index}") + symbols(f"ng{var_index}"),
            )

        return round_symbolic_expr(hamiltonian_symbolic.expand(), 12)

    def trans_cap_matrix(
<<<<<<< HEAD
        self, 
        substitute_params: bool = False,
        exclude_frozen: bool = True,
    ) -> Union[sympy.Expr, np.ndarray]:
=======
        self,
        substitute_params: bool = False,
    ) -> sympy.Expr:
>>>>>>> 0b35e5e9
        """
        Calculate the transformed capacitance matrix C_mat_theta.

        Parameters
        ----------
        substitute_params : bool
            If True, substitute symbolic parameters with their numerical values.

        Returns
        -------
        numpy.ndarray or sympy.Matrix
            The transformed capacitance matrix C_mat_theta.
        """
        # Calculate indices to be excluded from the matrix
        frozen_indices = [
            i - 1 for i in self.var_categories["frozen"] + self.var_categories["sigma"]
        ]

        # Generate the transformed capacitance matrix
        if self.is_any_branch_parameter_symbolic() and not substitute_params:
            C_mat_theta = (
                self.transformation_matrix.T
                * self._capacitance_matrix()
                * self.transformation_matrix
            )
            relevant_indices = [
                i for i in range(C_mat_theta.shape[0]) if i not in frozen_indices
            ]
<<<<<<< HEAD
            if exclude_frozen:
                C_mat_theta = C_mat_theta[relevant_indices, relevant_indices]
            
=======
            C_mat_theta = C_mat_theta[relevant_indices, relevant_indices]

>>>>>>> 0b35e5e9
        else:
            C_mat_theta = (
                self.transformation_matrix.T
                @ self._capacitance_matrix(substitute_params=substitute_params)
                @ self.transformation_matrix
            )
<<<<<<< HEAD
            if exclude_frozen:
                C_mat_theta = np.delete(C_mat_theta, frozen_indices, 0)
                C_mat_theta = np.delete(C_mat_theta, frozen_indices, 1)
            
        return C_mat_theta
    
    def inv_trans_cap_matrix(
        self,
        substitute_params: bool = False,
    ) -> Union[sympy.Expr, np.ndarray]:
        """
        Calculate the inverse of the transformed capacitance matrix C_mat_theta.
        """        
        C_mat_full = self._capacitance_matrix(substitute_params)
        total_params = C_mat_full.shape[0]
        
        # truncated capacitance matrix with no frozen indices
        C_mat_theta = self.trans_cap_matrix(substitute_params=substitute_params)
        
        # Initially calculate free indices based on the original matrix
        original_free_indices = [
            i - 1 for i in self.var_categories["free"]
        ]

        # Adjust free indices after removing frozen indices
        frozen_indices = [
            i - 1 for i in self.var_categories["frozen"] + self.var_categories["sigma"]
        ]
        remaining_indices = [idx for idx in range(total_params) if idx not in frozen_indices]
        # Recalculate the positions of the free indices in the truncated matrix
        adjusted_free_indices = [remaining_indices.index(idx) for idx in original_free_indices]

        if self.is_any_branch_parameter_symbolic() and not substitute_params:
            inv_C_mat_theta = C_mat_theta.inv()
            
            relevant_indices = [
                i for i in range(C_mat_theta.shape[0]) if i not in adjusted_free_indices
            ]
            inv_C_mat_theta = inv_C_mat_theta[relevant_indices, relevant_indices]
        
        else:
            inv_C_mat_theta = np.linalg.inv(C_mat_theta)
            inv_C_mat_theta = np.delete(inv_C_mat_theta, adjusted_free_indices, 0)
            inv_C_mat_theta = np.delete(inv_C_mat_theta, adjusted_free_indices, 1)
            
=======
            C_mat_theta = np.delete(C_mat_theta, frozen_indices, 0)
            C_mat_theta = np.delete(C_mat_theta, frozen_indices, 1)

        return C_mat_theta

    def inv_trans_cap_matrix(
        self,
        substitute_params: bool = False,
    ) -> sympy.Expr:
        """
        Calculate the inverse of the transformed capacitance matrix C_mat_theta.
        """
        C_mat_theta = self.trans_cap_matrix(substitute_params=substitute_params)

        # remove free indices
        free_indices = [i - 1 for i in self.var_categories["free"]]
        if self.is_any_branch_parameter_symbolic() and not substitute_params:
            inv_C_mat_theta = C_mat_theta.inv()

            relevant_indices = [
                i for i in range(C_mat_theta.shape[0]) if i not in free_indices
            ]
            inv_C_mat_theta = inv_C_mat_theta[relevant_indices, relevant_indices]

        else:
            inv_C_mat_theta = np.linalg.inv(C_mat_theta)
            inv_C_mat_theta = np.delete(inv_C_mat_theta, free_indices, 0)
            inv_C_mat_theta = np.delete(inv_C_mat_theta, free_indices, 1)

>>>>>>> 0b35e5e9
        return inv_C_mat_theta<|MERGE_RESOLUTION|>--- conflicted
+++ resolved
@@ -2398,16 +2398,10 @@
         return round_symbolic_expr(hamiltonian_symbolic.expand(), 12)
 
     def trans_cap_matrix(
-<<<<<<< HEAD
         self, 
         substitute_params: bool = False,
         exclude_frozen: bool = True,
     ) -> Union[sympy.Expr, np.ndarray]:
-=======
-        self,
-        substitute_params: bool = False,
-    ) -> sympy.Expr:
->>>>>>> 0b35e5e9
         """
         Calculate the transformed capacitance matrix C_mat_theta.
 
@@ -2436,21 +2430,15 @@
             relevant_indices = [
                 i for i in range(C_mat_theta.shape[0]) if i not in frozen_indices
             ]
-<<<<<<< HEAD
             if exclude_frozen:
                 C_mat_theta = C_mat_theta[relevant_indices, relevant_indices]
             
-=======
-            C_mat_theta = C_mat_theta[relevant_indices, relevant_indices]
-
->>>>>>> 0b35e5e9
         else:
             C_mat_theta = (
                 self.transformation_matrix.T
                 @ self._capacitance_matrix(substitute_params=substitute_params)
                 @ self.transformation_matrix
             )
-<<<<<<< HEAD
             if exclude_frozen:
                 C_mat_theta = np.delete(C_mat_theta, frozen_indices, 0)
                 C_mat_theta = np.delete(C_mat_theta, frozen_indices, 1)
@@ -2496,35 +2484,4 @@
             inv_C_mat_theta = np.delete(inv_C_mat_theta, adjusted_free_indices, 0)
             inv_C_mat_theta = np.delete(inv_C_mat_theta, adjusted_free_indices, 1)
             
-=======
-            C_mat_theta = np.delete(C_mat_theta, frozen_indices, 0)
-            C_mat_theta = np.delete(C_mat_theta, frozen_indices, 1)
-
-        return C_mat_theta
-
-    def inv_trans_cap_matrix(
-        self,
-        substitute_params: bool = False,
-    ) -> sympy.Expr:
-        """
-        Calculate the inverse of the transformed capacitance matrix C_mat_theta.
-        """
-        C_mat_theta = self.trans_cap_matrix(substitute_params=substitute_params)
-
-        # remove free indices
-        free_indices = [i - 1 for i in self.var_categories["free"]]
-        if self.is_any_branch_parameter_symbolic() and not substitute_params:
-            inv_C_mat_theta = C_mat_theta.inv()
-
-            relevant_indices = [
-                i for i in range(C_mat_theta.shape[0]) if i not in free_indices
-            ]
-            inv_C_mat_theta = inv_C_mat_theta[relevant_indices, relevant_indices]
-
-        else:
-            inv_C_mat_theta = np.linalg.inv(C_mat_theta)
-            inv_C_mat_theta = np.delete(inv_C_mat_theta, free_indices, 0)
-            inv_C_mat_theta = np.delete(inv_C_mat_theta, free_indices, 1)
-
->>>>>>> 0b35e5e9
         return inv_C_mat_theta