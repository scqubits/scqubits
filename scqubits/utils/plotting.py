# plotting.py
#
# This file is part of scqubits.
#
#    Copyright (c) 2019 and later, Jens Koch and Peter Groszkowski
#    All rights reserved.
#
#    This source code is licensed under the BSD-style license found in the
#    LICENSE file in the root directory of this source tree.
############################################################################

from typing import (
    TYPE_CHECKING,
    Callable,
    Iterable,
    List,
    Optional,
    Tuple,
    Union,
)

import matplotlib as mpl
import matplotlib.pyplot as plt
import numpy as np
from matplotlib.axes import Axes
from matplotlib.figure import Figure
from mpl_toolkits.axes_grid1 import make_axes_locatable
from scipy.special import eval_hermite, gamma

import scqubits.core.constants as constants
import scqubits.utils.misc as utils
import scqubits.utils.plot_defaults as defaults
from scqubits.utils.plot_utils import (
    _extract_kwargs_options,
    _process_options,
    add_numbers_to_axes,
    color_normalize,
    plot_potential_to_axes,
    plot_wavefunction_to_axes,
    scale_wavefunctions,
)

if TYPE_CHECKING:
    from scqubits.core.storage import SpectrumData, WaveFunction, WaveFunctionOnGrid

try:
    from labellines import labelLines

    _LABELLINES_ENABLED = True
except ImportError:
    _LABELLINES_ENABLED = False


def wavefunction1d(
    wavefuncs: Union["WaveFunction", "List[WaveFunction]"],
    potential_vals: Optional[np.ndarray] = None,
    offset: Union[float, Iterable[float]] = 0,
    scaling: Optional[float] = None,
    **kwargs
) -> Tuple[Figure, Axes]:
    """
    Plots the amplitude of a single real-valued 1d wave function, along with the
    potential energy if provided.

    Parameters
    ----------
    wavefuncs:
        basis and amplitude data of wave function to be plotted
    potential_vals:
        potential energies, array length must match basis array of `wavefunc`
    offset:
        y-offset for the wave function (e.g., shift by eigenenergy)
    scaling:
        scaling factor for wave function amplitudes
    **kwargs:
        standard plotting option (see separate documentation)

    Returns
    -------
        matplotlib objects for further editing
    """
    fig, axes = kwargs.get("fig_ax") or plt.subplots()

    offset_list = utils.to_list(offset)
    wavefunc_list = utils.to_list(wavefuncs)
    wavefunc_list = scale_wavefunctions(wavefunc_list, potential_vals, scaling)

    for wavefunction, energy_offset in zip(wavefunc_list, offset_list):
<<<<<<< HEAD
        x_vals = wavefunction.basis_labels
        y_vals = energy_offset + scale_factor * wavefunction.amplitudes
        offset_vals = [energy_offset] * len(x_vals)

        axes.plot(x_vals, y_vals, **_extract_kwargs_options(kwargs, "plot"))
    #        axes.fill_between(
    #            x_vals, y_vals, offset_vals, where=(y_vals != offset_vals), interpolate=True
    #        )
=======
        plot_wavefunction_to_axes(axes, wavefunction, energy_offset, **kwargs)
>>>>>>> 092c0ee0

    if potential_vals is not None:
        x_vals = wavefunc_list[0].basis_labels
        plot_potential_to_axes(axes, x_vals, potential_vals, offset_list, **kwargs)

    _process_options(fig, axes, **kwargs)
    return fig, axes


def wavefunction1d_discrete(wavefunc: "WaveFunction", **kwargs) -> Tuple[Figure, Axes]:
    """
    Plots the amplitude of a real-valued 1d wave function in a discrete basis.
    (Example: transmon in the charge basis.)

    Parameters
    ----------
    wavefunc:
        basis and amplitude data of wave function to be plotted
    **kwargs:
        standard plotting option (see separate documentation)

    Returns
    -------
        matplotlib objects for further editing
    """
    fig, axes = kwargs.get("fig_ax") or plt.subplots()

    x_vals = wavefunc.basis_labels
    width = 0.75
    axes.bar(x_vals, wavefunc.amplitudes, width=width)

    axes.set_xticks(x_vals)
    axes.set_xticklabels(x_vals)
    _process_options(fig, axes, defaults.wavefunction1d_discrete(), **kwargs)

    return fig, axes


def wavefunction2d(
    wavefunc: "WaveFunctionOnGrid", zero_calibrate: bool = False, **kwargs
) -> Tuple[Figure, Axes]:
    """
    Creates a density plot of the amplitude of a real-valued wave function in 2
    "spatial" dimensions.

    Parameters
    ----------
    wavefunc:
        basis and amplitude data of wave function to be plotted
    zero_calibrate:
        whether to calibrate plot to zero amplitude
    **kwargs:
        standard plotting option (see separate documentation)

    Returns
    -------
        matplotlib objects for further editing
    """
    fig, axes = kwargs.get("fig_ax") or plt.subplots()

    min_vals = wavefunc.gridspec.min_vals
    max_vals = wavefunc.gridspec.max_vals

    if zero_calibrate:
        absmax = np.amax(np.abs(wavefunc.amplitudes))
        imshow_minval = -absmax
        imshow_maxval = absmax
        cmap = plt.get_cmap("PRGn")
    else:
        imshow_minval = np.min(wavefunc.amplitudes)
        imshow_maxval = np.max(wavefunc.amplitudes)
        cmap = plt.cm.viridis

    im = axes.imshow(
        wavefunc.amplitudes,
        extent=[min_vals[0], max_vals[0], min_vals[1], max_vals[1]],
        cmap=cmap,
        vmin=imshow_minval,
        vmax=imshow_maxval,
        origin="lower",
        aspect="auto",
        **_extract_kwargs_options(kwargs, "imshow")
    )
    divider = make_axes_locatable(axes)
    cax = divider.append_axes("right", size="2%", pad=0.05)
    fig.colorbar(im, cax=cax)

    _process_options(fig, axes, defaults.wavefunction2d(), **kwargs)
    return fig, axes


def contours(
    x_vals: Iterable[float],
    y_vals: Iterable[float],
    func: Callable,
    contour_vals: Iterable[float] = None,
    show_colorbar: bool = True,
    **kwargs
) -> Tuple[Figure, Axes]:
    """Contour plot of a 2d function `func(x,y)`.

    Parameters
    ----------
    x_vals:
        x values for the x-y evaluation grid
    y_vals:
        y values for the x-y evaluation grid
    func:
        function f(x,y) for which contours are to be plotted
    contour_vals:
        contour values can be specified if so desired
    show_colorbar:
    **kwargs:
        standard plotting option (see separate documentation)

    Returns
    -------
        matplotlib objects for further editing
    """
    fig, axes = kwargs.get("fig_ax") or plt.subplots()

    x_grid, y_grid = np.meshgrid(x_vals, y_vals)
    z_array = func(x_grid, y_grid)

    im = axes.contourf(
        x_grid,
        y_grid,
        z_array,
        levels=contour_vals,
        cmap=plt.cm.viridis,
        origin="lower",
        **_extract_kwargs_options(kwargs, "contourf")
    )

    if show_colorbar:
        divider = make_axes_locatable(axes)
        cax = divider.append_axes("right", size="2%", pad=0.05)
        fig.colorbar(im, cax=cax)

    _process_options(fig, axes, opts=defaults.contours(x_vals, y_vals), **kwargs)
    return fig, axes


def matrix(
    data_matrix: np.ndarray, mode: str = "abs", show_numbers: bool = False, **kwargs
) -> Tuple[Figure, Tuple[Axes, Axes]]:
    """
    Create a "skyscraper" plot and a 2d color-coded plot of a matrix.

    Parameters
    ----------
    data_matrix:
        2d matrix data
    mode:
        choice from `constants.MODE_FUNC_DICT` for processing function to be applied to
        data
    show_numbers:
        determines whether matrix element values are printed on top of the plot
        (default: False)
    **kwargs:
        standard plotting option (see separate documentation)

    Returns
    -------
        figure and axes objects for further editing
    """
    if "fig_ax" in kwargs:
        fig, (ax1, ax2) = kwargs["fig_ax"]
    else:
        fig = plt.figure()
        ax1 = fig.add_subplot(1, 2, 1, projection="3d")
        ax2 = plt.subplot(1, 2, 2)

    fig, ax2 = matrix2d(
        data_matrix, mode=mode, show_numbers=show_numbers, fig_ax=(fig, ax2), **kwargs
    )
    fig, ax1 = matrix_skyscraper(data_matrix, mode=mode, fig_ax=(fig, ax1), **kwargs)
    return fig, (ax1, ax2)


def matrix_skyscraper(
    matrix: np.ndarray, mode: str = "abs", **kwargs
) -> Tuple[Figure, Axes]:
    """Display a 3d skyscraper plot of the matrix

    Parameters
    ----------
    matrix:
        2d matrix data
    mode:
        choice from `constants.MODE_FUNC_DICT` for processing function to be applied to
        data
    **kwargs:
        standard plotting option (see separate documentation)

    Returns
    -------
        figure and axes objects for further editing
    """
    fig, axes = kwargs.get("fig_ax") or plt.subplots(projection="3d")

    y_count, x_count = matrix.shape  # We label the columns as "x", while rows as "y"
    element_count = x_count * y_count  # total num. of elements to plot

    xgrid, ygrid = np.meshgrid(range(x_count), range(y_count))
    xgrid = xgrid.flatten()
    ygrid = ygrid.flatten()

    zbottom = np.zeros(element_count)  # all bars start at z=0
    dx, dy = 0.75, 0.75  # width of bars in x and y directions

    modefunction = constants.MODE_FUNC_DICT[mode]
    zheight = modefunction(matrix).flatten()  # height of bars from matrix elements

    min_zheight, max_zheight, nrm = color_normalize(zheight, mode)
    colors = plt.cm.viridis(nrm(zheight))  # list of colors for each bar

    # skyscraper plot
    axes.view_init(azim=210, elev=23)
    axes.bar3d(xgrid, ygrid, zbottom, dx, dy, zheight, color=colors)

    if mode in ["real", "imag"]:
        min_zheight = 0 if min_zheight > 0 else min_zheight
        max_zheight = 0 if max_zheight < 0 else max_zheight

    if min_zheight == max_zheight:
        # pad with small values so we don't get warnings
        max_zheight += 0.0000001

    axes.set_zlim3d([min_zheight, max_zheight])

    for axis, locs in [
        (axes.xaxis, np.arange(x_count)),
        (axes.yaxis, np.arange(y_count)),
    ]:
        axis.set_ticks(locs + 0.5, minor=True)
        axis.set(ticks=locs + 0.5, ticklabels=locs)

    _process_options(fig, axes, opts=defaults.matrix(), **kwargs)

    return fig, axes


def matrix2d(
    matrix: np.ndarray, mode: str = "abs", show_numbers: bool = True, **kwargs
) -> Tuple[Figure, Axes]:
    """Display a matrix as a color-coded 2d plot, optionally printing the numerical
    values of the matrix elements.

    Parameters
    ----------
    matrix:
        2d matrix data
    mode:
        choice from `constants.MODE_FUNC_DICT` for processing function to be applied to
        data
    show_numbers:
        determines whether matrix element values are printed on top of the plot
        (default: True)
    **kwargs:
        standard plotting option (see separate documentation)

    Returns
    -------
        figure and axes objects for further editing
    """
    fig, axes = kwargs.get("fig_ax") or plt.subplots()

    modefunction = constants.MODE_FUNC_DICT[mode]
    zheight = modefunction(matrix).flatten()  # height of bars from matrix elements

    min_zheight, max_zheight, nrm = color_normalize(zheight, mode)

    axes.matshow(modefunction(matrix), cmap=plt.cm.viridis, interpolation=None)
    cax, _ = mpl.colorbar.make_axes(
        axes, shrink=0.75, pad=0.02
    )  # add colorbar with normalized range
    mpl.colorbar.ColorbarBase(cax, cmap=plt.cm.viridis, norm=nrm)

    if show_numbers:
<<<<<<< HEAD
        for y_index in range(matrix.shape[0]):
            for x_index in range(matrix.shape[1]):
                axes.text(
                    x_index,
                    y_index,
                    "{:.02f}".format(modefunction(matrix[y_index, x_index])),
                    va="center",
                    ha="center",
                    fontsize=8,
                    rotation=45,
                    color="white",
                )
=======
        add_numbers_to_axes(axes, matrix, modefunction)

>>>>>>> 092c0ee0
    # shift the grid
    for axis, locs in [
        (axes.xaxis, np.arange(matrix.shape[1])),
        (axes.yaxis, np.arange(matrix.shape[0])),
    ]:
        axis.set_ticks(locs + 0.5, minor=True)
        axis.set(ticks=locs, ticklabels=locs)
    axes.grid(False)

    _process_options(fig, axes, **kwargs)
    axes.tick_params(axis="x", bottom=False, top=True, labelbottom=False, labeltop=True)

    return fig, axes


def data_vs_paramvals(
    xdata: np.ndarray,
    ydata: np.ndarray,
    label_list: Union[List[str], List[int]] = None,
    **kwargs
) -> Tuple[Figure, Axes]:
    """Plot of a set of yadata vs xdata.
    The individual points correspond to the a provided array of parameter values.

    Parameters
    ----------
    xdata, ydata:
        must have compatible shapes for matplotlib.pyplot.plot
    label_list:
        list of labels associated with the individual curves to be plotted
    **kwargs:
        standard plotting option (see separate documentation)

    Returns
    -------
        matplotlib objects for further editing
    """
    fig, axes = kwargs.get("fig_ax") or plt.subplots()

    if label_list is None:
        axes.plot(xdata, ydata, **_extract_kwargs_options(kwargs, "plot"))
        _process_options(fig, axes, **kwargs)
        return fig, axes

    for idx, ydataset in enumerate(ydata.T):
        axes.plot(
            xdata,
            ydataset,
            label=label_list[idx],
            **_extract_kwargs_options(kwargs, "plot")
        )
    if _LABELLINES_ENABLED:
        try:
            labelLines(axes.get_lines(), zorder=2.0)
        except Exception:
            pass
    else:
        axes.legend(
            bbox_to_anchor=(1.04, 0.5),
            loc="center left",
            borderaxespad=0,
            frameon=False,
        )
        # legend(loc="center left", bbox_to_anchor=(1, 0.5))

    return fig, axes


def evals_vs_paramvals(
    specdata: "SpectrumData",
    which: Union[int, Iterable[int]] = -1,
    subtract_ground: bool = False,
    label_list: List[str] = None,
    **kwargs
) -> Tuple[Figure, Axes]:
    """Generates a simple plot of a set of eigenvalues as a function of one parameter.
    The individual points correspond to the a provided array of parameter values.

    Parameters
    ----------
    specdata:
        object includes parameter name, values, and resulting eigenenergies
    which:
        number of desired eigenvalues (sorted from smallest to largest); default: -1,
        signals all eigenvalues
        or: list of specific eigenvalues to include
    subtract_ground:
        whether to subtract the ground state energy
    label_list:
        list of labels associated with the individual curves to be plotted
    **kwargs:
        standard plotting option (see separate documentation)

    Returns
    -------
        matplotlib objects for further editing
    """
    index_list = utils.process_which(which, specdata.energy_table[0].size)

    xdata = specdata.param_vals
    ydata = specdata.energy_table[:, index_list]
    if subtract_ground:
        ydata = (ydata.T - ydata[:, 0]).T

    return data_vs_paramvals(
        xdata,
        ydata,
        label_list=label_list,
        **defaults.evals_vs_paramvals(specdata, **kwargs)
    )


def matelem_vs_paramvals(
    specdata: "SpectrumData",
    select_elems: Union[int, List[Tuple[int, int]]] = 4,
    mode: str = "abs",
    **kwargs
) -> Tuple[Figure, Axes]:
    """Generates a simple plot of matrix elements as a function of one parameter.
    The individual points correspond to the a provided array of parameter values.

    Parameters
    ----------
    specdata:
        object includes parameter name, values, and matrix elements
    select_elems:
        either maximum index of desired matrix elements,
        or list [(i1, i2), (i3, i4), ...] of index tuples
        for specific desired matrix elements
    mode:
        choice of processing function to be applied to data (default value = 'abs')
    **kwargs:
        standard plotting option (see separate documentation)

    Returns
    -------
    matplotlib objects for further editing
    """
    fig, axes = kwargs.get("fig_ax") or plt.subplots()
    x = specdata.param_vals
    modefunction = constants.MODE_FUNC_DICT[mode]

    if isinstance(select_elems, int):
        index_pairs = [
            (row, col) for row in range(select_elems) for col in range(row + 1)
        ]
    else:
        index_pairs = select_elems

    for (row, col) in index_pairs:
        y = modefunction(specdata.matrixelem_table[:, row, col])
        axes.plot(
            x,
            y,
            label=str(row) + "," + str(col),
            **_extract_kwargs_options(kwargs, "plot")
        )

    if _LABELLINES_ENABLED:
        labelLines(axes.get_lines(), zorder=1.5)
    else:
        axes.legend(loc="center left", bbox_to_anchor=(1, 0.5))
    _process_options(fig, axes, opts=defaults.matelem_vs_paramvals(specdata), **kwargs)
    return fig, axes


def harm_osc_wavefunction(n, x):
    """For given quantum number n=0,1,2,... return the value of the harmonic oscillator wave function
    :math:`\\psi_n(x) = N H_n(x) \\exp(-x^2/2)`, N being the proper normalization factor. It is assumed
    that the harmonic length has already been accounted for. Therefore that portion of the normalization
    factor must be accounted for outside the function.
    Parameters
    ----------
    n: int
        index of wave function, n=0 is ground state
    x: float or ndarray
        coordinate(s) where wave function is evaluated
    Returns
    -------
    float or ndarray
        value(s) of harmonic oscillator wave function
    """
    return (
        (2.0 ** n * gamma(n + 1.0)) ** (-0.5)
        * np.pi ** (-0.25)
        * eval_hermite(n, x)
        * np.exp(-(x ** 2) / 2.0)
    )


def multiply_two_harm_osc_functions(n1, n2, x1, x2):
    """Useful for plotting 2D wavefunctions using harmonic oscillator states. Assumes x1 and x2
    are arrays with the same dimensionality"""
    return np.multiply(harm_osc_wavefunction(n1, x1), harm_osc_wavefunction(n2, x2))<|MERGE_RESOLUTION|>--- conflicted
+++ resolved
@@ -22,10 +22,10 @@
 import matplotlib as mpl
 import matplotlib.pyplot as plt
 import numpy as np
+
 from matplotlib.axes import Axes
 from matplotlib.figure import Figure
 from mpl_toolkits.axes_grid1 import make_axes_locatable
-from scipy.special import eval_hermite, gamma
 
 import scqubits.core.constants as constants
 import scqubits.utils.misc as utils
@@ -86,18 +86,7 @@
     wavefunc_list = scale_wavefunctions(wavefunc_list, potential_vals, scaling)
 
     for wavefunction, energy_offset in zip(wavefunc_list, offset_list):
-<<<<<<< HEAD
-        x_vals = wavefunction.basis_labels
-        y_vals = energy_offset + scale_factor * wavefunction.amplitudes
-        offset_vals = [energy_offset] * len(x_vals)
-
-        axes.plot(x_vals, y_vals, **_extract_kwargs_options(kwargs, "plot"))
-    #        axes.fill_between(
-    #            x_vals, y_vals, offset_vals, where=(y_vals != offset_vals), interpolate=True
-    #        )
-=======
         plot_wavefunction_to_axes(axes, wavefunction, energy_offset, **kwargs)
->>>>>>> 092c0ee0
 
     if potential_vals is not None:
         x_vals = wavefunc_list[0].basis_labels
@@ -378,23 +367,8 @@
     mpl.colorbar.ColorbarBase(cax, cmap=plt.cm.viridis, norm=nrm)
 
     if show_numbers:
-<<<<<<< HEAD
-        for y_index in range(matrix.shape[0]):
-            for x_index in range(matrix.shape[1]):
-                axes.text(
-                    x_index,
-                    y_index,
-                    "{:.02f}".format(modefunction(matrix[y_index, x_index])),
-                    va="center",
-                    ha="center",
-                    fontsize=8,
-                    rotation=45,
-                    color="white",
-                )
-=======
         add_numbers_to_axes(axes, matrix, modefunction)
 
->>>>>>> 092c0ee0
     # shift the grid
     for axis, locs in [
         (axes.xaxis, np.arange(matrix.shape[1])),
@@ -558,34 +532,4 @@
     else:
         axes.legend(loc="center left", bbox_to_anchor=(1, 0.5))
     _process_options(fig, axes, opts=defaults.matelem_vs_paramvals(specdata), **kwargs)
-    return fig, axes
-
-
-def harm_osc_wavefunction(n, x):
-    """For given quantum number n=0,1,2,... return the value of the harmonic oscillator wave function
-    :math:`\\psi_n(x) = N H_n(x) \\exp(-x^2/2)`, N being the proper normalization factor. It is assumed
-    that the harmonic length has already been accounted for. Therefore that portion of the normalization
-    factor must be accounted for outside the function.
-    Parameters
-    ----------
-    n: int
-        index of wave function, n=0 is ground state
-    x: float or ndarray
-        coordinate(s) where wave function is evaluated
-    Returns
-    -------
-    float or ndarray
-        value(s) of harmonic oscillator wave function
-    """
-    return (
-        (2.0 ** n * gamma(n + 1.0)) ** (-0.5)
-        * np.pi ** (-0.25)
-        * eval_hermite(n, x)
-        * np.exp(-(x ** 2) / 2.0)
-    )
-
-
-def multiply_two_harm_osc_functions(n1, n2, x1, x2):
-    """Useful for plotting 2D wavefunctions using harmonic oscillator states. Assumes x1 and x2
-    are arrays with the same dimensionality"""
-    return np.multiply(harm_osc_wavefunction(n1, x1), harm_osc_wavefunction(n2, x2))+    return fig, axes