--- conflicted
+++ resolved
@@ -126,20 +126,11 @@
                 return func(*args, **kwargs)
             else:
                 raise Exception(
-<<<<<<< HEAD
-                    "ImportError: use of this method requires the optional package(s): {}. If you wish to "
-                    "use this functionality, the corresponding package(s) must be installed manually. "
-                    "(Installation via `conda install -c conda-forge <packagename>` or "
-                    "`pip install <packagename>` is recommended.)".format(
-                        self.requirements_names
-                    )
-=======
                     "ImportError: use of this method requires the optional package(s):"
                     " {}. If you wish to use this functionality, the corresponding"
                     " package(s) must be installed manually. (Installation via `conda"
                     " install -c conda-forge <packagename>` or `pip install"
                     " <packagename>` is recommended.)".format(self.requirements_names)
->>>>>>> 9d6e33af
                 )
 
         return decorated_func
